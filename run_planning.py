--- conflicted
+++ resolved
@@ -1,12 +1,7 @@
 '''
 Author: Lei He
 Date: 2025-02-24 10:31:39
-<<<<<<< HEAD
-LastEditTime: 2025-06-05 14:44:27
-LastEditTime: 2025-06-04 10:47:03
-=======
 LastEditTime: 2025-06-10 11:47:05
->>>>>>> 9d7b4cb5
 Description: Run planning to generate planning results and save them to file
 Github: https://github.com/heleidsn
 '''
@@ -343,11 +338,7 @@
     
     # Settings
     mpc_name = 'rail'
-<<<<<<< HEAD
     mpc_yaml_path = '/home/jetson/catkin_ams/src/eagle_mpc_ros/eagle_mpc_yaml'
-=======
-    mpc_yaml_path = '/home/helei/catkin_eagle_mpc/src/eagle_mpc_debugger/config/yaml'
->>>>>>> 9d7b4cb5
     
     robot_name = 's500_uam'   # s500, s500_uam, hexacopter370_flying_arm_3
     trajectory_name = 'catch_vicon_real_new'
