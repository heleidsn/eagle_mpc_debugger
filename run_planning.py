'''
Author: Lei He
Date: 2025-02-24 10:31:39
<<<<<<< HEAD
LastEditTime: 2025-05-16 16:43:34
=======
LastEditTime: 2025-05-30 10:24:44
>>>>>>> 679c60f3
Description: Run planning to generate planning results and save them to file
Github: https://github.com/heleidsn
'''
import numpy as np
import matplotlib.pyplot as plt
from utils.create_problem import get_opt_traj, create_mpc_controller
from utils.u_convert import thrustToForceTorqueAll_array
from tf.transformations import quaternion_matrix
from pathlib import Path
# import yaml
from scipy.spatial.transform import Rotation as R
import os
from pathlib import Path

import example_robot_data
import crocoddyl
import time
# import gepetto

def plot_trajectory(trajectory, traj_state_ref, control_force_torque, dt_traj_opt, state_array,  save_dir=None):
    """Plot optimized trajectory results.
    
    Args:
        trajectory: Trajectory object containing optimized data
        traj_state_ref: Reference state trajectory
        control_force_torque: Control inputs in force/torque format
        dt_traj_opt: Time step for trajectory optimization
        save_dir: Directory to save plots (optional)
    """
    # Create time vector
    n_points_control = len(control_force_torque)
    n_points_state = len(traj_state_ref)
    # n_points = min(len(traj_state_ref), len(control_force_torque))
    time_control = np.arange(n_points_control) * dt_traj_opt / 1000  # Convert to seconds
    time_state = np.arange(n_points_state) * dt_traj_opt / 1000  # Convert to seconds
    
    # Control labels
    control_labels = ['F_x (N)', 'F_y (N)', 'F_z (N)',
                     'τ_x (Nm)', 'τ_y (Nm)', 'τ_z (Nm)',
                     'τ_1 (Nm)', 'τ_2 (Nm)', 'τ_3 (Nm)']
    
    # State labels (convert radians to degrees for roll, pitch, yaw)
    state_labels = ['x (m)', 'y (m)', 'z (m)', 
                   'roll (deg)', 'pitch (deg)', 'yaw (deg)',
                   'joint1 (deg)', 'joint2 (deg)', 'joint3 (deg)']
    
    # Create figure for controls
    fig_controls = plt.figure(figsize=(16, 10), dpi=150)
    fig_controls.suptitle('Control Inputs', fontsize=16)
    
    # state_array = np.array(traj_state_ref)
    
    control_num = control_force_torque.shape[1]
    state_num = trajectory.robot_model.nv
    
    # Plot controls
    for i in range(control_num):
        ax = plt.subplot(3, 3, i + 1)
        control_data = [u[i] for u in control_force_torque[:n_points_control]]
        ax.plot(time_control, control_data, 'g-', label='Control')
        ax.set_xlabel('Time (s)')
        ax.set_ylabel(control_labels[i])
        ax.grid(True)
        ax.set_title(control_labels[i])
    
    plt.tight_layout(rect=[0, 0.03, 1, 0.95])
    
    # Create figure for states
    fig_states = plt.figure(figsize=(16, 10), dpi=150)
    fig_states.suptitle('State Trajectory', fontsize=16)
    
    # Plot states
    state_ref_world_frame = traj_state_ref.copy()
    # get vel_body and quat from traj_state_ref
    for i in range(len(state_array)):
        vel_body = state_ref_world_frame[i, state_num:state_num+3].copy()  # [vx, vy, vz]
        quat = state_array[i, 3:7]  # [qx, qy, qz, qw]

        # Convert body velocities to world frame
        rot = R.from_quat([quat[0], quat[1], quat[2], quat[3]])  # 四元数转旋转矩阵
        R_mat = rot.as_matrix()  # 3x3 旋转矩阵
        
        vel_world = R_mat @ vel_body
        
        state_ref_world_frame[i, state_num:state_num+3] = vel_world.copy()
    
    for i in range(state_num): 
        ax = plt.subplot(3, 3, i + 1)
        state_data = [s[i] for s in traj_state_ref[:n_points_state]]
        vel_data = [s[i+state_num] for s in traj_state_ref[:n_points_state]]
        vel_world_data = [s[i+state_num] for s in state_ref_world_frame[:n_points_state]]
        
        # Convert roll, pitch, yaw from radians to degrees
        if i in [3, 4, 5]:  # Indices for roll, pitch, yaw
            state_data = np.degrees(state_data)
            vel_data = np.degrees(vel_data)
        elif i in [6, 7, 8]:  # Indices for joint1, joint2, joint3
            state_data = np.degrees(state_data)  # Convert joint angles to degrees
            vel_data = np.degrees(vel_data)      # Convert joint velocities to degrees
        
        ax.plot(time_state, state_data, 'b-', label='Position')
        ax.plot(time_state, vel_data, 'r--', label='Velocity (body)')
        
        if i in [0, 1, 2]:
            ax.plot(time_state, vel_world_data, 'g--', label='Velocity (world)')
        
        ax.set_xlabel('Time (s)')
        ax.set_ylabel(state_labels[i])
        ax.grid(True)
        ax.legend(fontsize='small')
        ax.set_title(state_labels[i])
    
    plt.tight_layout(rect=[0, 0.03, 1, 0.95])
    
    # Save plots if directory is specified
    if save_dir:
        save_dir = Path(save_dir)
        save_dir.mkdir(parents=True, exist_ok=True)
        fig_controls.savefig(save_dir / 'control_inputs.png', dpi=300, bbox_inches='tight')
        fig_states.savefig(save_dir / 'state_trajectory.png', dpi=300, bbox_inches='tight')
        
        # Save trajectory data
        np.save(save_dir / 'traj_state_ref.npy', traj_state_ref[:n_points_state])
        np.save(save_dir / 'control_force_torque.npy', control_force_torque[:n_points_control])
        np.save(save_dir / 'time_control.npy', time_control)
        np.save(save_dir / 'time_state.npy', time_state)
        # np.save(save_dir / 'time.npy', time)
    
    plt.show()

def main():
    
    # Settings
    mpc_name = 'rail'
    mpc_yaml_path = '/home/jetson/catkin_ams/src/eagle_mpc_ros/eagle_mpc_yaml'
    
<<<<<<< HEAD
    robot_name = 's500'   # s500, s500_uam, hexacopter370_flying_arm_3
    trajectory_name = 'displacement_real_fast'
=======
    robot_name = 's500_uam'   # s500, s500_uam, hexacopter370_flying_arm_3
    trajectory_name = 'catch_vicon'
>>>>>>> 679c60f3
    dt_traj_opt = 10  # ms
    useSquash = True
    
    gepetto_vis = False   # 
    
    save_file = False
    save_dir = None
    
    # 获取当前屏幕分辨率
    import tkinter as tk
    root = tk.Tk()
    screen_dpi = root.winfo_fpixels('1i')  # 获取屏幕 DPI
    root.destroy()
    plt.rcParams['figure.dpi'] = screen_dpi
    
    task_name = robot_name + '_' + trajectory_name
    print(f"Running trajectory optimization for task: {task_name}")
    print(f"Parameters:")
    print(f"  dt_traj_opt: {dt_traj_opt} ms")
    print(f"  useSquash: {useSquash}")
    
    # Run trajectory optimization
    trajectory, traj_state_ref, _, trajectory_obj = get_opt_traj(
        robot_name,
        trajectory_name, 
        dt_traj_opt, 
        useSquash,
        mpc_yaml_path
    )
    
    # create mpc controller to get tau_f
    mpc_yaml = '{}/mpc/{}_mpc.yaml'.format(mpc_yaml_path, robot_name)    
    mpc_controller = create_mpc_controller(
        mpc_name,
        trajectory_obj,
        traj_state_ref,
        dt_traj_opt,
        mpc_yaml
    )
    
    # Get tau_f from MPC yaml file
    tau_f = mpc_controller.platform_params.tau_f
    
    # Convert control plan to force/torque
    control_plan_rotor = np.array(trajectory.us_squash)
    control_force_torque = thrustToForceTorqueAll_array(
        control_plan_rotor, 
        tau_f
    )
    
    # Transfer traj_state_ref to state_array
    state_array = np.array(traj_state_ref)
    
    # get task name from config
    if save_file:
        # save state_array to file
        file_path = Path(__file__).resolve()
        dir_path = file_path.parent
        
        save_dir = str(dir_path) + '/results/' + task_name + '/'
        # create save_dir if not exist
        os.makedirs(save_dir, exist_ok=True)
        
        np.save(save_dir + 'state_array.npy', state_array)
        
        # save control plan and control force torque to file
        np.save(save_dir + 'control_plan.npy', control_plan_rotor)
        np.save(save_dir + 'control_force_torque.npy', control_force_torque)
    
    # transfer quaternion to euler angle
    # state_array[:, 3:7] = quaternion_to_euler(state_array[:, 3:7])
    quat = state_array[:, 3:7]
    rotation = R.from_quat(quat)  # 创建旋转对象，注意传入四元数的顺序为 [x, y, z, w]
    euler_angles = rotation.as_euler('xyz', degrees=False)  # 将四元数转换为欧拉角
    
    state_array_new = np.hstack((state_array[:,:3], euler_angles, state_array[:,7:]))
    
    # Plot results
    plot_trajectory(
        trajectory_obj,
        state_array_new,
        control_force_torque,
        dt_traj_opt,
        state_array,
        save_dir
    )
    
    if gepetto_vis:
        if robot_name == 's500_uam':
            robot_name = 's500_uam_simple'
        robot = example_robot_data.load(robot_name)

        rate = -1
        freq = 1
        cameraTF = [-0.03, 4.4, 2.3, 0, 0.7071, 0, 0.7071]
        
        gepetto.corbaserver.Client()

        display = crocoddyl.GepettoDisplay(
            robot, rate, freq, cameraTF, floor=False)
        
        # display robot with initial state
        # initial_state = np.array([0, 0, 0, 0, 0, 0, 1, 0, 0])
        # display.display(initial_state)

        while True:
            display.displayFromSolver(trajectory)
            time.sleep(1.0)

if __name__ == '__main__':
    main() <|MERGE_RESOLUTION|>--- conflicted
+++ resolved
@@ -1,11 +1,7 @@
 '''
 Author: Lei He
 Date: 2025-02-24 10:31:39
-<<<<<<< HEAD
-LastEditTime: 2025-05-16 16:43:34
-=======
-LastEditTime: 2025-05-30 10:24:44
->>>>>>> 679c60f3
+LastEditTime: 2025-05-30 10:39:16
 Description: Run planning to generate planning results and save them to file
 Github: https://github.com/heleidsn
 '''
@@ -142,13 +138,8 @@
     mpc_name = 'rail'
     mpc_yaml_path = '/home/jetson/catkin_ams/src/eagle_mpc_ros/eagle_mpc_yaml'
     
-<<<<<<< HEAD
-    robot_name = 's500'   # s500, s500_uam, hexacopter370_flying_arm_3
-    trajectory_name = 'displacement_real_fast'
-=======
     robot_name = 's500_uam'   # s500, s500_uam, hexacopter370_flying_arm_3
     trajectory_name = 'catch_vicon'
->>>>>>> 679c60f3
     dt_traj_opt = 10  # ms
     useSquash = True
     
