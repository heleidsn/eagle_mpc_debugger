--- conflicted
+++ resolved
@@ -1,11 +1,7 @@
 '''
 Author: Lei He
 Date: 2025-02-24 10:31:39
-<<<<<<< HEAD
-LastEditTime: 2025-04-04 17:04:42
-=======
-LastEditTime: 2025-04-24 12:50:39
->>>>>>> fcf7b299
+LastEditTime: 2025-04-03 10:28:45
 Description: Run planning to generate planning results and save them to file
 Github: https://github.com/heleidsn
 '''
@@ -142,15 +138,9 @@
     mpc_name = 'rail'
     mpc_yaml_path = '/home/jetson/catkin_ams/src/eagle_mpc_ros/eagle_mpc_yaml'
     
-<<<<<<< HEAD
-    robot_name = 's500_uam'   # s500, s500_uam, hexacopter370_flying_arm_3
-    trajectory_name = 'catch_vicon'
-    dt_traj_opt = 50  # ms
-=======
     robot_name = 's500'   # s500, s500_uam, hexacopter370_flying_arm_3
     trajectory_name = 'hover'
     dt_traj_opt = 10  # ms
->>>>>>> fcf7b299
     useSquash = True
     
     gepetto_vis = False
