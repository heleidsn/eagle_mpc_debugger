--- conflicted
+++ resolved
@@ -51,19 +51,13 @@
         mpcController = eagle_mpc.WeightedMpc(trajectory, dt_traj_opt, mpc_yaml_path)
     elif mpc_name == 'carrot':
         mpcController = eagle_mpc.CarrotMpc(trajectory, traj_state_ref, dt_traj_opt, mpc_yaml_path)
-<<<<<<< HEAD
-        
-=======
     
->>>>>>> 9d7b4cb5
     logger = crocoddyl.CallbackLogger()
     CallbackVerbose = crocoddyl.CallbackVerbose()
     
     mpcController.solver.setCallbacks([logger])  # 设置回调函数 
     mpcController.updateProblem(0)
-    mpcController.solver.convergence_init = 1e-12
-    
-    mpcController.logger = logger
+    mpcController.solver.convergence_init = 1e-3
     
     mpcController.logger = logger
     
