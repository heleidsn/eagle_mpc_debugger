import time
import eagle_mpc
import crocoddyl
import matplotlib.pyplot as plt
import numpy as np
import rospkg
import os
import yaml

class SafeCallback(crocoddyl.CallbackAbstract):
    def __init__(self):
        super(SafeCallback, self).__init__()
<<<<<<< HEAD
        self.threshold = 600
=======
        self.threshold = 20000
>>>>>>> cab23fd4
        self.cost = 0

    def __call__(self, solver):
        self.cost = solver.cost
        if not np.isfinite(self.cost) or self.cost > self.threshold:
            print(f"[SafeCallback] 🚨 Cost exploded: {self.cost}")
            print(f"[SafeCallback] Current state: {solver.xs[-1]}")
            print(f"[SafeCallback] Current control: {solver.us[-1]}")
            # Raise exception will NOT break the C++ solver, so you can use flags or logs instead

def get_opt_traj(robotName, trajectoryName, dt_traj_opt, useSquash, yaml_file_path):
    '''
    description: get optimized trajectory
    '''
    # Get the package path
    rospack = rospkg.RosPack()
    package_path = rospack.get_path('eagle_mpc_debugger')
    
    # Construct absolute paths
    trajectory_config_path = os.path.join(package_path, yaml_file_path, 'trajectories', f'{robotName}_{trajectoryName}.yaml')
    
    # First read the YAML file to process paths
    with open(trajectory_config_path, 'r') as f:
        yaml_data = yaml.safe_load(f)
    
    # Process paths in the YAML data
    if 'trajectory' in yaml_data and 'robot' in yaml_data['trajectory']:
        robot_data = yaml_data['trajectory']['robot']
        if 'urdf' in robot_data:
            urdf_path = robot_data['urdf']
            if not urdf_path.startswith('/'):
                robot_data['urdf'] = os.path.join(package_path, urdf_path)
        if 'follow' in robot_data:
            follow_path = robot_data['follow']
            if not follow_path.startswith('/'):
                robot_data['follow'] = os.path.join(package_path, follow_path)
    
    # Write the processed YAML to a temporary file
    temp_yaml_path = os.path.join(package_path, 'temp_trajectory.yaml')
    with open(temp_yaml_path, 'w') as f:
        yaml.dump(yaml_data, f)
    
    try:
        # Load and process the YAML file
        trajectory = eagle_mpc.Trajectory()
        trajectory.autoSetup(temp_yaml_path)
        
        problem = trajectory.createProblem(dt_traj_opt, useSquash, "IntegratedActionModelEuler")

        if useSquash:
            solver = eagle_mpc.SolverSbFDDP(problem, trajectory.squash)
        else:
            solver = crocoddyl.SolverBoxFDDP(problem)

        solver.convergence_init = 1e-6
        trajectory.logger = crocoddyl.CallbackLogger()
        
        solver.setCallbacks([trajectory.logger, crocoddyl.CallbackVerbose()])
        start_time = time.time()
        solver.solve([], [], maxiter=400)
        end_time = time.time()

        print("Time taken for trajectory optimization: {:.2f} ms".format((end_time - start_time)*1000))
        
        traj_state_ref = solver.xs
        
        return solver, traj_state_ref, problem, trajectory
    finally:
        # Clean up the temporary file
        if os.path.exists(temp_yaml_path):
            os.remove(temp_yaml_path)

def create_mpc_controller(mpc_name, trajectory, traj_state_ref, dt_traj_opt, mpc_yaml_path):
    '''
    description: create mpc controller
    '''
    # Get the package path
    rospack = rospkg.RosPack()
    package_path = rospack.get_path('eagle_mpc_debugger')
    
    # Construct absolute path for MPC YAML
    if not mpc_yaml_path.startswith('/'):
        mpc_yaml_path = os.path.join(package_path, mpc_yaml_path)
    
    # First read the YAML file to process paths
    with open(mpc_yaml_path, 'r') as f:
        yaml_data = yaml.safe_load(f)
    
    # Process paths in the YAML data
    if 'mpc_controller' in yaml_data:
        mpc_data = yaml_data['mpc_controller']
        if 'robot' in mpc_data:
            robot_data = mpc_data['robot']
            if 'urdf' in robot_data:
                urdf_path = robot_data['urdf']
                if not urdf_path.startswith('/'):
                    robot_data['urdf'] = os.path.join(package_path, urdf_path)
            if 'follow' in robot_data:
                follow_path = robot_data['follow']
                if not follow_path.startswith('/'):
                    robot_data['follow'] = os.path.join(package_path, follow_path)
    
    # Write the processed YAML to a temporary file
    temp_yaml_path = os.path.join(package_path, 'temp_mpc.yaml')
    with open(temp_yaml_path, 'w') as f:
        yaml.dump(yaml_data, f)
    
    try:
        if mpc_name == 'rail':
            mpcController = eagle_mpc.RailMpc(traj_state_ref, dt_traj_opt, temp_yaml_path)
        elif mpc_name == 'weighted':
            mpcController = eagle_mpc.WeightedMpc(trajectory, dt_traj_opt, temp_yaml_path)
        elif mpc_name == 'carrot':
            mpcController = eagle_mpc.CarrotMpc(trajectory, traj_state_ref, dt_traj_opt, temp_yaml_path)
        
        logger = crocoddyl.CallbackLogger()
        CallbackVerbose = crocoddyl.CallbackVerbose()
        
        mpcController.safe_cb = SafeCallback()
        
        mpcController.solver.setCallbacks([logger, mpcController.safe_cb])
        mpcController.updateProblem(0)
        mpcController.solver.convergence_init = 1e-3
        
        mpcController.logger = logger
        
        return mpcController
    finally:
        # Clean up the temporary file
        if os.path.exists(temp_yaml_path):
            os.remove(temp_yaml_path)<|MERGE_RESOLUTION|>--- conflicted
+++ resolved
@@ -10,11 +10,7 @@
 class SafeCallback(crocoddyl.CallbackAbstract):
     def __init__(self):
         super(SafeCallback, self).__init__()
-<<<<<<< HEAD
-        self.threshold = 600
-=======
         self.threshold = 20000
->>>>>>> cab23fd4
         self.cost = 0
 
     def __call__(self, solver):
