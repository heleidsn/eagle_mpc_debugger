'''
Author: Lei He
Date: 2025-02-19 11:40:31
<<<<<<< HEAD
LastEditTime: 2025-04-29 09:58:32
=======
LastEditTime: 2025-06-10 14:24:01
>>>>>>> 9d7b4cb5
Description: MPC Debug Interface, useful for debugging your MPC controller before deploying it to the real robot
Github: https://github.com/heleidsn
'''
#!/usr/bin/env python3

import rospy
import numpy as np
import time
from PyQt5 import QtCore, QtGui, QtWidgets
from PyQt5.QtWidgets import QWidget, QVBoxLayout, QHBoxLayout, QPushButton, QLabel, QSlider
from eagle_mpc_msgs.msg import MpcState, MpcControl
from nav_msgs.msg import Odometry
from geometry_msgs.msg import PoseStamped
import matplotlib
matplotlib.use('Qt5Agg')
from matplotlib.backends.backend_qt5agg import FigureCanvasQTAgg as FigureCanvas
from matplotlib.figure import Figure
from std_msgs.msg import Float64
from mavros_msgs.msg import State, PositionTarget, AttitudeTarget
from sensor_msgs.msg import JointState
from tf.transformations import quaternion_matrix


from utils.create_problem import get_opt_traj, create_mpc_controller

from mavros_msgs.msg import AttitudeTarget
from geometry_msgs.msg import Vector3
from scipy.spatial.transform import Rotation as R
from utils.u_convert import thrustToForceTorqueAll_array


class MpcDebugInterface(QWidget):
    def __init__(self, using_ros=False, mpc_name='rail', mpc_yaml_path=None, robot_name='iris', trajectory_name='hover', dt_traj_opt=20, useSquash=True):
        super(MpcDebugInterface, self).__init__()
        self.setWindowTitle('MPC Debug Interface')
        
        self.using_ros = using_ros
        self.mpc_name = mpc_name
        self.mpc_yaml_path = mpc_yaml_path
        self.robot_name = robot_name
        self.trajectory_name = trajectory_name
        self.use_squash = useSquash
        self.dt_traj_opt = dt_traj_opt  # ms
<<<<<<< HEAD
        self.yaml_path = rospy.get_param('~yaml_path', '/home/jetson/catkin_ams/src/eagle_mpc_ros/eagle_mpc_yaml')
        self.arm_enabled = rospy.get_param('~arm_enabled', False)
=======
        
        self.yaml_path = '/home/helei/catkin_eagle_mpc/src/eagle_mpc_debugger/config/yaml'
        self.arm_enabled = True
>>>>>>> 9d7b4cb5
        
        # numpy print options
        np.set_printoptions(formatter={'float': lambda x: f"{x:>4.2f}"})  # 固定 6 位小数
        
        # setting
        self.plot_thrust_torque = True
        
        # Create layout
        self.layout = QVBoxLayout()
        
        # Time control
        time_layout = QHBoxLayout()
        self.time_slider = QSlider(QtCore.Qt.Horizontal)
        self.time_slider.setMinimum(0)
        self.time_slider.setMaximum(3000)  # 3 seconds
        self.time_slider.valueChanged.connect(self.time_changed)
        self.time_label = QLabel('0 ms')
        time_layout.addWidget(QLabel('Time (ms):'))
        time_layout.addWidget(self.time_slider)
        time_layout.addWidget(self.time_label)
        
        # Reference state selection
        ref_layout = QHBoxLayout()
        self.ref_selector = QtWidgets.QComboBox()
        self.ref_selector.addItems(['Current Reference', 'Current offset', 'Initial State', 'Final State'])
        self.ref_selector.setStyleSheet("""
            QComboBox {
                padding: 5px;
                border: 1px solid #ccc;
                border-radius: 3px;
                min-width: 150px;
            }
            QComboBox:hover {
                border: 1px solid #4a90e2;
            }
        """)
        
        self.set_ref_button = QPushButton('Set to Reference')
        self.set_ref_button.clicked.connect(self.set_to_reference_button_clicked)
        self.set_ref_button.setStyleSheet("""
            QPushButton {
                padding: 5px 15px;
                background-color: #4a90e2;
                color: white;
                border: none;
                border-radius: 3px;
            }
            QPushButton:hover {
                background-color: #357abd;
            }
            QPushButton:pressed {
                background-color: #2a5d8c;
            }
        """)
        
        ref_layout.addWidget(QLabel('Reference:'))
        ref_layout.addWidget(self.ref_selector)
        ref_layout.addWidget(self.set_ref_button)
        ref_layout.addStretch()

        # Add to main layout after time_layout
        self.layout.addLayout(ref_layout)
        
        # Mass modification layout
        mass_layout = QHBoxLayout()
        
        # Create mass input field
        self.mass_input = QtWidgets.QLineEdit()
        self.mass_input.setPlaceholderText("Enter new mass (kg)")
        self.mass_input.setFixedWidth(150)
        self.mass_input.setStyleSheet("""
            QLineEdit {
                padding: 5px;
                border: 1px solid #ccc;
                border-radius: 3px;
                background: white;
            }
            QLineEdit:focus {
                border: 1px solid #4a90e2;
            }
        """)
        
        # Add validator for mass input (only positive numbers)
        validator = QtGui.QDoubleValidator(0.0, 100.0, 3)  # min, max, decimals
        validator.setNotation(QtGui.QDoubleValidator.StandardNotation)
        self.mass_input.setValidator(validator)
        
        # Create set mass button
        self.set_mass_button = QPushButton('Set Mass')
        self.set_mass_button.clicked.connect(self.update_mass)
        self.set_mass_button.setStyleSheet("""
            QPushButton {
                padding: 5px 15px;
                background-color: #4a90e2;
                color: white;
                border: none;
                border-radius: 3px;
            }
            QPushButton:hover {
                background-color: #357abd;
            }
            QPushButton:pressed {
                background-color: #2a5d8c;
            }
        """)
        
        # Current mass display
        self.current_mass_label = QLabel("Current Mass: 1.5 kg")  # 默认质量
        self.current_mass_label.setStyleSheet("""
            QLabel {
                font-size: 14px;
                font-weight: bold;
                color: #2c3e50;
                padding: 5px;
            }
        """)
        
        # Add widgets to mass layout
        mass_layout.addWidget(QLabel("New Mass:"))
        mass_layout.addWidget(self.mass_input)
        mass_layout.addWidget(self.set_mass_button)
        mass_layout.addWidget(self.current_mass_label)
        mass_layout.addStretch()
        
        # Add mass layout to main layout after time layout
        # self.layout.addLayout(mass_layout)
        
        # State modification
        state_layout = QHBoxLayout()
        self.state_sliders = {}
        self.state_labels = {}
        
        # Create state group layouts
        state_groups = {
            'Position (m)': ['X', 'Y', 'Z'],
            'Orientation (deg)': ['roll', 'pitch', 'yaw'],
            'Linear Velocity (m/s)': ['vx', 'vy', 'vz'],
            'Angular Velocity (deg/s)': ['wx', 'wy', 'wz'],
            'Joint Position (rad)': ['joint1', 'joint2']  # 添加关节位置组
        }
        
        # Create sliders and labels
        slider_configs = [
            # Position control (x, y, z)
            ('X', -2, 2),
            ('Y', -2, 2),
            ('Z', -2, 2),
            # Attitude Euler angles control (roll, pitch, yaw)
            ('roll', -90, 90),
            ('pitch', -90, 90),
            ('yaw', -90, 90),
            # Linear velocity control (vx, vy, vz)
            ('vx', -2, 2),
            ('vy', -2, 2),
            ('vz', -2, 2),
            # Angular velocity control (wx, wy, wz)
            ('wx', -90, 90),
            ('wy', -90, 90),
            ('wz', -90, 90),
            # Joint position control (joint1, joint2)
            ('joint1', -3.14, 3.14),  # -π to π
            ('joint2', -3.14, 3.14)   # -π to π
        ]
        
        # Create a vertical layout for each group
        for group_name, states in state_groups.items():
            # Create a QGroupBox as container
            group_box = QtWidgets.QGroupBox()
            group_box.setTitle(group_name)
            
            # Create vertical layout as GroupBox's internal layout
            group_layout = QVBoxLayout(group_box)
            group_layout.setSpacing(10)
            group_layout.setContentsMargins(10, 15, 10, 10)  # Left, Top, Right, Bottom margins
            
            # Set GroupBox style
            group_box.setStyleSheet("""
                QGroupBox {
                    font-weight: bold;
                    border: 2px solid gray;
                    border-radius: 5px;
                    margin-top: 1ex;
                }
                QGroupBox::title {
                    subcontrol-origin: margin;
                    subcontrol-position: top center;
                    padding: 0 5px;
                    color: darkblue;
                }
            """)
            
            # Create horizontal layout to place all states in this group
            states_layout = QHBoxLayout()
            states_layout.setSpacing(15)  # Increase spacing between states
            
            # Create sliders for each state in this group
            for state_name in states:
                # Find corresponding configuration
                config = next(cfg for cfg in slider_configs if cfg[0] == state_name)
                state_layout_single = self.create_state_slider(*config)
                states_layout.addLayout(state_layout_single)
            
            group_layout.addLayout(states_layout)
            state_layout.addWidget(group_box)
        
        # Set main state layout spacing
        state_layout.setSpacing(20)
        state_layout.setContentsMargins(10, 10, 10, 10)
        
        # Plot display: position, attitude, linear velocity, angular velocity
        self.figure = Figure(figsize=(15, 20), dpi=90)  # 添加dpi参数
        # Set spacing between subplots
        self.figure.subplots_adjust(
            left=0.08,    # Left margin
            right=0.95,   # Right margin
            bottom=0.08,  # Bottom margin
            top=0.95,     # Top margin
            wspace=0.25,  # Horizontal spacing between subplots
            hspace=0.35   # Vertical spacing between subplots，增加垂直间距
        )
        self.canvas = FigureCanvas(self.figure)
        self.canvas.setMinimumHeight(800)  # 设置最小高度
        # self.canvas.setMinimumWidth(600)   # 设置最小宽度
        
        if self.plot_thrust_torque:
            plot_row_num = 4
        else:
            plot_row_num = 3
            
        if self.arm_enabled:
            plot_col_num = 3
            self.ax_state = self.figure.add_subplot(plot_row_num, plot_col_num, 1)  # State
            self.ax_attitude = self.figure.add_subplot(plot_row_num, plot_col_num, 2)  # Attitude
            
            self.ax_linear_velocity = self.figure.add_subplot(plot_row_num, plot_col_num, 4)  # Linear velocity
            self.ax_angular_velocity = self.figure.add_subplot(plot_row_num, plot_col_num, 5)  # Angular velocity
            
            self.ax_control = self.figure.add_subplot(plot_row_num, plot_col_num, 7)  # Control
            self.ax_time = self.figure.add_subplot(plot_row_num, plot_col_num, 8)   # Solving time
            
            if self.plot_thrust_torque: 
                self.ax_thrust = self.figure.add_subplot(plot_row_num, plot_col_num, 10)  # Thrust
                self.ax_torque = self.figure.add_subplot(plot_row_num, plot_col_num, 11)  # Torque
            
            # for joint 
            self.ax_joint_position = self.figure.add_subplot(plot_row_num, plot_col_num, 3)  # Joint position
            self.ax_joint_velocity = self.figure.add_subplot(plot_row_num, plot_col_num, 6)  # Joint velocity
            self.ax_joint_effort = self.figure.add_subplot(plot_row_num, plot_col_num, 9)  # Joint effort
            self.ax_joint_control = self.figure.add_subplot(plot_row_num, plot_col_num, 12)  # Joint control
        else:
            plot_col_num = 2
            self.ax_state = self.figure.add_subplot(plot_row_num, plot_col_num, 1)  # State
            self.ax_attitude = self.figure.add_subplot(plot_row_num, plot_col_num, 2)  # Attitude
            
            self.ax_linear_velocity = self.figure.add_subplot(plot_row_num, plot_col_num, 3)  # Linear velocity
            self.ax_angular_velocity = self.figure.add_subplot(plot_row_num, plot_col_num, 4)  # Angular velocity
            
            self.ax_control = self.figure.add_subplot(plot_row_num, plot_col_num, 5)  # Control
            self.ax_time = self.figure.add_subplot(plot_row_num, plot_col_num, 6)   # Solving time
            
            if self.plot_thrust_torque: 
                self.ax_thrust = self.figure.add_subplot(plot_row_num, plot_col_num, 7)  # Thrust
                self.ax_torque = self.figure.add_subplot(plot_row_num, plot_col_num, 8)  # Torque
        
        
        
        # Add to main layout
        self.layout.addLayout(time_layout, stretch=1)
        self.layout.addLayout(state_layout, stretch=1)
        self.layout.addWidget(self.canvas, stretch=20)  # 给canvas更大的比例
        self.setLayout(self.layout)
      
        # Data storage
        self.state_history = []
        self.control_history = []
        self.mpc_solve_time_history = []  # Store solving time history
        
        self.joint_position_buffer = []
        self.joint_velocity_buffer = []
        self.joint_effort_buffer = []
        self.joint_control_buffer = []
        
        # Timer for updating plots
        self.timer_plot = QtCore.QTimer()
        self.timer_plot.timeout.connect(self.update_plot)
        self.timer_plot.start(0.1)  # 10Hz update
        
        # Load trajectory and initialize MPC controller
        self.load_trajectory()
        self.init_mpc_controller()
        
        self.state = self.mpc_controller.state.zero()
        self.state_ref = np.copy(self.mpc_controller.state_ref)
        self.mpc_ref_time = 0
        self.solving_time = 0.0
        
        # Set time slider maximum based on trajectory length
        traj_duration_ms = (len(self.state_ref) - 1) * self.dt_traj_opt
        self.time_slider.setMaximum(traj_duration_ms+2000)
        
        # Store MPC time step (convert to milliseconds)
        self.dt_mpc = self.mpc_controller.dt  # Convert to milliseconds
        print(f"Trajectory dt: {self.dt_traj_opt}ms, MPC dt: {self.dt_mpc}ms")
        
        # Create MPC controller with different timer
        if self.using_ros:
            rospy.loginfo("MPC controller initialized")
            
            # ROS subscribers and publishers
            self.pose_pub = rospy.Publisher('/debug/pose', PoseStamped, queue_size=1)
            # self.time_pub = rospy.Publisher('/debug/time', Float64, queue_size=1)
            
            # Subscriber
            self.current_state = State()
            self.arm_state = JointState()
            self.mav_state_sub = rospy.Subscriber('/mavros/state', State, self.mav_state_callback)
            self.arm_state_sub = rospy.Subscriber('/joint_states', JointState, self.arm_state_callback)
            
            self.state_sub = rospy.Subscriber('/debug/mpc_state', MpcState, self.state_callback)
            self.control_sub = rospy.Subscriber('/debug/mpc_control', MpcControl, self.control_callback)
            
            self.mpc_state_pub = rospy.Publisher('/mpc/state', MpcState, queue_size=10)
            self.mpc_control_pub = rospy.Publisher('/mpc/control', MpcControl, queue_size=10)
            
            self.solving_time_pub = rospy.Publisher('/mpc/solving_time', Float64, queue_size=1)
            
            self.attitude_pub = rospy.Publisher('/mavros/setpoint_raw/attitude', AttitudeTarget, queue_size=10)
            
            # Start MPC controller and wait for it to start
            self.mpc_rate = 100.0  # Hz
            self.mpc_ref_index = 0
            self.mpc_timer = rospy.Timer(rospy.Duration(1.0/self.mpc_rate), self.mpc_timer_callback_ros)
            
            rospy.loginfo(f"MPC started at {self.mpc_rate}Hz")
        
        else:
            self.mpc_rate = 100.0  # Hz
            self.mpc_timer = QtCore.QTimer()
            self.mpc_timer.timeout.connect(self.mpc_running_callback)
            self.mpc_timer.start(int(1000/self.mpc_rate))
        
        # 在类的__init__方法中添加一个字典来存储偏移量的基准值
        # 初始化偏移量为零数组
        self.state_offset = np.zeros_like(self.state)
        
        # 创建一个映射字典，用于快速查找状态量的索引
        self.state_indices = {
            'X': 0, 'Y': 1, 'Z': 2,                    # 位置
            'roll': 3, 'pitch': 4, 'yaw': 5,          # 姿态(用于临时存储欧拉角)
            'vx': 7, 'vy': 8, 'vz': 9,                # 线速度
            'wx': 10, 'wy': 11, 'wz': 12,             # 角速度
            'joint1': 7, 'joint2': 8                   # 关节位置
        }
        
        # 在__init__方法的最后
        # self.setMinimumSize(1200, 1500)  # 设置窗口最小大小
    
    #region --------------MPC related-------------------------------    
    def load_trajectory(self):
        """Load and initialize trajectory"""
        try:
            # Get trajectory from eagle_mpc
            self.traj_solver, self.traj_state_ref, traj_problem, self.trajectory_obj = get_opt_traj(
                self.robot_name,
                self.trajectory_name,
                self.dt_traj_opt,
                self.use_squash,
                self.yaml_path
            )
            
            self.trajectory_duration = self.trajectory_obj.duration  # ms
            rospy.loginfo(f"Loaded trajectory with duration: {self.trajectory_duration}ms")
            
            # Pre-calculate accelerations using finite differences
            self.accelerations = []
            dt = self.dt_traj_opt / 1000.0  # Convert to seconds
            
            for i in range(len(self.traj_state_ref)):
                # Get current velocities in body frame
                vel_body = self.traj_state_ref[i][7:10]  # [vx, vy, vz]
                quat = self.traj_state_ref[i][3:7]  # [qx, qy, qz, qw]
                
                # Convert body velocities to world frame
                R = quaternion_matrix([quat[0], quat[1], quat[2], quat[3]])[:3, :3]
                vel_world = R @ vel_body
                
                # Calculate acceleration using finite differences
                if i == 0:
                    # Forward difference for first point
                    vel_next = R @ self.traj_state_ref[i+1][7:10]
                    acc = (vel_next - vel_world) / dt
                elif i == len(self.traj_state_ref) - 1:
                    # Backward difference for last point
                    vel_prev = R @ self.traj_state_ref[i-1][7:10]
                    acc = (vel_world - vel_prev) / dt
                else:
                    # Central difference for interior points
                    vel_next = R @ self.traj_state_ref[i+1][7:10]
                    vel_prev = R @ self.traj_state_ref[i-1][7:10]
                    acc = (vel_next - vel_prev) / (2 * dt)
                
                self.accelerations.append(acc)
            
        except Exception as e:
            rospy.logerr(f"Failed to load trajectory: {str(e)}")
            raise
    
    def init_mpc_controller(self):
        # create mpc controller to get tau_f
        mpc_name = "rail"
        mpc_yaml = '{}/mpc/{}_mpc.yaml'.format(self.yaml_path, self.robot_name)
        self.mpc_controller = create_mpc_controller(
            mpc_name,
            self.trajectory_obj,
            self.traj_state_ref,
            self.dt_traj_opt,
            mpc_yaml
        )
        
        self.state = self.mpc_controller.state.zero()
        
        self.thrust_command = np.zeros(self.mpc_controller.platform_params.n_rotors)
        self.speed_command = np.zeros(self.mpc_controller.platform_params.n_rotors)
        self.total_thrust = 0.0
    
    #endregion
    
    #region --------------Ros interface--------------------------------
    def mpc_timer_callback_ros(self, event):
        
        self.mpc_controller.problem.x0 = self.state
        
        # print(self.mpc_ref_index)
        self.mpc_controller.updateProblem(self.mpc_ref_index)
        
        time_start = rospy.Time.now()
        self.mpc_controller.solver.solve(
            self.mpc_controller.solver.xs,
            self.mpc_controller.solver.us,
            self.mpc_controller.iters
        )
        time_end = rospy.Time.now()

        self.solving_time = (time_end - time_start).to_sec()
        
        # 记录求解时间
        self.mpc_solve_time_history.append(self.solving_time)
        if len(self.mpc_solve_time_history) > 100:
            self.mpc_solve_time_history.pop(0)
        
        self.traj_ref_index = int(self.mpc_ref_index / self.dt_traj_opt)
        self.control_command = self.mpc_controller.solver.us_squash[0]
        
        rospy.logdebug('MPC ref index      : {}'.format(self.traj_ref_index))
        rospy.logdebug('MPC state          : {}'.format(self.state[7:]))
        rospy.logdebug('MPC reference state: {}'.format(self.traj_state_ref[self.traj_ref_index][7:]))
        rospy.logdebug('MPC control command: {}'.format(self.control_command))
        
        
        # Publish MPC data
        # self.publish_mpc_data()
        # self.publish_mavros_rate_command()
        
    def publish_mavros_rate_command(self):
        # Using MAVROS setpoint to achieve rate control
        
        
        
        # Get planned state
        self.state_ref = self.mpc_controller.solver.xs[1]
        
        self.roll_rate_ref = self.state_ref[self.mpc_controller.robot_model.nq + 3]
        self.pitch_rate_ref = self.state_ref[self.mpc_controller.robot_model.nq + 4]
        self.yaw_rate_ref = self.state_ref[self.mpc_controller.robot_model.nq + 5]
        
        self.total_thrust = np.sum(self.control_command)
        
        att_msg = AttitudeTarget()
        att_msg.header.stamp = rospy.Time.now()
        
        # Set type_mask to ignore attitude, only use angular velocity + thrust
        att_msg.type_mask = AttitudeTarget.IGNORE_ATTITUDE 
        
        # Body frame angular velocity (rad/s)
        att_msg.body_rate = Vector3(self.roll_rate_ref, self.pitch_rate_ref, self.yaw_rate_ref)
        
        # Thrust value (range 0 ~ 1)
        max_thrust = 7.0664 * 4
        att_msg.thrust = self.total_thrust / max_thrust
        
        # Clamp thrust value
        att_msg.thrust = np.clip(att_msg.thrust, 0, 1)

        self.attitude_pub.publish(att_msg)
        
    def publish_mpc_data(self):
        # Publish MPC state
        state_msg = MpcState()
        state_msg.header.stamp = rospy.Time.now()
        state_msg.state = self.state.tolist()
        state_msg.state_ref = self.state_ref.tolist()
        state_msg.state_error = (self.state_ref - self.state).tolist()
        
        # Fill position and attitude information
        state_msg.position.x = self.state[0]
        state_msg.position.y = self.state[1]
        state_msg.position.z = self.state[2]
        state_msg.orientation.x = self.state[3]
        state_msg.orientation.y = self.state[4]
        state_msg.orientation.z = self.state[5]
        state_msg.orientation.w = self.state[6]
        
        # Publish control input
        control_msg = MpcControl()
        control_msg.header.stamp = rospy.Time.now()
        control_msg.control_raw = self.mpc_controller.solver.us[0].tolist()
        control_msg.control_squash = self.mpc_controller.solver.us_squash[0].tolist()
        control_msg.thrust_command = self.mpc_controller.solver.xs[0].tolist()
        control_msg.speed_command = self.mpc_controller.solver.xs[1].tolist()
        
        # Publish messages
        self.mpc_state_pub.publish(state_msg)
        self.mpc_control_pub.publish(control_msg)
        self.solving_time_pub.publish(Float64(self.solving_time))
        
    def state_callback(self, msg):
        self.state_history.append(msg)
        if len(self.state_history) > 100:
            self.state_history.pop(0)
            
        # Update slider positions to match current state
        if self.state_history:
            current_state = self.state_history[-1].state
            for i, axis in enumerate(['X', 'Y', 'Z']):
                self.state_sliders[axis].blockSignals(True)  # Prevent callback triggering
                self.state_sliders[axis].setValue(int(current_state[i] * 100))
                self.state_labels[axis].setText(f'{current_state[i]:.2f}')
                self.state_sliders[axis].blockSignals(False)
            
    def control_callback(self, msg):
        self.control_history.append(msg)
        if len(self.control_history) > 100:
            self.control_history.pop(0)

    def state_changed_ros(self, axis, value):
        # 发布新的位置
        pose = PoseStamped()
        pose.header.stamp = rospy.Time.now()
        pose.header.frame_id = "world"
        if axis == 'X':
            pose.pose.position.x = value
            self.state[0] = value
        elif axis == 'Y':
            pose.pose.position.y = value
            self.state[1] = value
        elif axis == 'Z':
            pose.pose.position.z = value
            self.state[2] = value
        
        self.pose_pub.publish(pose)
        
        # 更新显示的值
        self.state_labels[axis].setText(f'{value:.2f}')

    def mav_state_callback(self, msg):
        self.current_state = msg
        
    def arm_state_callback(self, msg):
        self.arm_state = msg
        
        # update self.state
        self.state[7:9] = [msg.position[1], msg.position[0]] # TODO: don't know why it is reversed
        self.state[-2:] = [msg.velocity[1], msg.velocity[0]]
        
        max_buffer_size = 100
        self.joint_position_buffer.append(self.state[7:9])
        if len(self.joint_position_buffer) > max_buffer_size:
            self.joint_position_buffer.pop(0)  # 删除最旧的值
            
        self.joint_velocity_buffer.append(self.state[-2:])
        if len(self.joint_velocity_buffer) > max_buffer_size:
            self.joint_velocity_buffer.pop(0)  # 删除最旧的值
            
        self.joint_effort_buffer.append([msg.effort[1], msg.effort[0]])
        if len(self.joint_effort_buffer) > max_buffer_size:
            self.joint_effort_buffer.pop(0)  # 删除最旧的值
            
        self.joint_control_buffer.append(self.control_command[-2:])
        if len(self.joint_control_buffer) > max_buffer_size:
            self.joint_control_buffer.pop(0)
    #endregion

    #region --------------QT without ROS--------------------------------
    def create_state_slider(self, name, min_val, max_val):
        layout = QVBoxLayout()
        layout.setSpacing(8)
        layout.setAlignment(QtCore.Qt.AlignCenter)
        
        # 标题标签
        title_label = QLabel(name)
        title_label.setAlignment(QtCore.Qt.AlignCenter)
        title_label.setFixedWidth(80)
        title_label.setStyleSheet("""
            QLabel {
                color: darkblue;
                font-weight: bold;
                padding: 2px;
            }
        """)
        layout.addWidget(title_label, 0, QtCore.Qt.AlignCenter)
        
        # 滑块
        slider = QSlider(QtCore.Qt.Vertical)
        slider.setMinimum(int(min_val * 100))
        slider.setMaximum(int(max_val * 100))
        slider.setValue(0)
        slider.setFixedHeight(40)
        slider.setFixedWidth(30)
        slider.setStyleSheet("""
            QSlider::groove:vertical {
                background: #e0e0e0;
                width: 10px;
                border-radius: 5px;
            }
            QSlider::handle:vertical {
                background: #4a90e2;
                border: 1px solid #5c5c5c;
                height: 18px;
                margin: 0 -4px;
                border-radius: 9px;
            }
        """)
        slider.valueChanged.connect(lambda v: self.slider_value_changed(name, v))
        layout.addWidget(slider, 0, QtCore.Qt.AlignCenter)
        
        # 值输入框
        value_input = QtWidgets.QLineEdit('0.00')
        value_input.setAlignment(QtCore.Qt.AlignCenter)
        value_input.setFixedWidth(100)
        value_input.setStyleSheet("""
            QLineEdit {
                color: #333;
                font-family: monospace;
                padding: 3px;
                background: #f5f5f5;
                border: 1px solid #ddd;
                border-radius: 3px;
            }
            QLineEdit:focus {
                border: 1px solid #4a90e2;
                background: white;
            }
        """)
        # 添加输入验证器
        validator = QtGui.QDoubleValidator(min_val, max_val, 2)
        validator.setNotation(QtGui.QDoubleValidator.StandardNotation)
        value_input.setValidator(validator)
        # 连接输入框的信号
        value_input.editingFinished.connect(lambda: self.value_input_changed(name))
        layout.addWidget(value_input, 0, QtCore.Qt.AlignCenter)
        
        # 存储滑块和标签的引用
        self.state_sliders[name] = slider
        self.state_labels[name] = value_input
        
        return layout
    
    def slider_value_changed(self, name, value):
        """处理滑块值变化"""
        actual_value = value / 100.0
        
        # 获取当前时间对应的参考状态
        time_index = int(self.mpc_ref_time / self.dt_traj_opt)
        time_index = min(time_index, len(self.state_ref) - 1)
        ref_state = self.state_ref[time_index]
        
        # 更新偏移量和状态
        if name in ['X', 'Y', 'Z']:
            idx = self.state_indices[name]
            self.state_offset[idx] = actual_value
            self.state[idx] = ref_state[idx] + actual_value
            
        elif name in ['roll', 'pitch', 'yaw']:
            idx = self.state_indices[name]
            # 存储欧拉角偏移量
            self.state_offset[idx] = actual_value
            # 计算新的姿态
            euler_ref = R.from_quat(ref_state[3:7]).as_euler('xyz', degrees=True)
            euler_new = euler_ref.copy()
            euler_new[idx-3] = euler_ref[idx-3] + actual_value
            self.state[3:7] = R.from_euler('xyz', euler_new, degrees=True).as_quat()
            
        elif name in ['vx', 'vy', 'vz']:
            idx = self.state_indices[name]
            self.state_offset[idx] = actual_value
            self.state[idx] = ref_state[idx] + actual_value
            
        elif name in ['wx', 'wy', 'wz']:
            idx = self.state_indices[name]
            self.state_offset[idx] = np.radians(actual_value)
            self.state[idx] = ref_state[idx] + np.radians(actual_value)
        
        elif name in ['joint1', 'joint2']:
            idx = self.state_indices[name]
            self.state_offset[idx] = actual_value
            self.state[idx] = ref_state[idx] + actual_value
        
        # 更新显示值
        self.state_labels[name].blockSignals(True)
        self.state_labels[name].setText(f'{actual_value:.2f}')
        self.state_labels[name].blockSignals(False)

    def value_input_changed(self, name):
        """处理输入框值变化"""
        try:
            # 获取输入框的值
            text_value = self.state_labels[name].text()
            value = float(text_value)
            # 更新滑块，但不触发滑块的信号
            self.state_sliders[name].blockSignals(True)
            self.state_sliders[name].setValue(int(value * 100))
            self.state_sliders[name].blockSignals(False)
            # 更新状态
            self.state_changed_input(name, value)
        except ValueError:
            # 如果输入无效，恢复到滑块的值
            slider_value = self.state_sliders[name].value() / 100.0
            self.state_labels[name].setText(f'{slider_value:.2f}')

    def state_changed_input(self, axis, value, is_offset=False):
        print("state changed: ", axis, value)
        
        # 获取当前四元数
        current_quat = self.state[3:7]
        # 转换为欧拉角
        euler = R.from_quat(current_quat).as_euler('xyz', degrees=True)
        
        if is_offset:
            # 使用偏移量更新状态
            if 'X' in axis:
                self.state[0] += value
            elif 'Y' in axis:
                self.state[1] += value
            elif 'Z' in axis:
                self.state[2] += value
            elif 'roll' in axis:
                euler[0] += value
                quat = R.from_euler('xyz', euler, degrees=True).as_quat()
                self.state[3:7] = quat
            elif 'pitch' in axis:
                euler[1] += value
                quat = R.from_euler('xyz', euler, degrees=True).as_quat()
                self.state[3:7] = quat
            elif 'yaw' in axis:
                euler[2] += value
                quat = R.from_euler('xyz', euler, degrees=True).as_quat()
                self.state[3:7] = quat
            elif 'vx' in axis:
                self.state[7] += value
            elif 'vy' in axis:
                self.state[8] += value
            elif 'vz' in axis:
                self.state[9] += value
            elif 'wx' in axis:
                self.state[10] += np.radians(value)
            elif 'wy' in axis:
                self.state[11] += np.radians(value)
            elif 'wz' in axis:
                self.state[12] += np.radians(value)
        else:
            # 原来的绝对值更新逻辑
            if 'X' in axis:
                self.state[0] = value
            elif 'Y' in axis:
                self.state[1] = value
            elif 'Z' in axis:
                self.state[2] = value
            elif 'roll' in axis:
                euler[0] = value  # value已经是度数
                quat = R.from_euler('xyz', euler, degrees=True).as_quat()
                self.state[3:7] = quat
            elif 'pitch' in axis:
                euler[1] = value  # value已经是度数
                quat = R.from_euler('xyz', euler, degrees=True).as_quat()
                self.state[3:7] = quat
            elif 'yaw' in axis:
                euler[2] = value  # value已经是度数
                quat = R.from_euler('xyz', euler, degrees=True).as_quat()
                self.state[3:7] = quat
            elif 'vx' in axis:
                self.state[7] = value
            elif 'vy' in axis:
                self.state[8] = value
            elif 'vz' in axis:
                self.state[9] = value
            elif 'wx' in axis:
                self.state[10] = np.radians(value)  # 转换为弧度
            elif 'wy' in axis:
                self.state[11] = np.radians(value)  # 转换为弧度
            elif 'wz' in axis:
                self.state[12] = np.radians(value)  # 转换为弧度
        
    def time_changed(self, value):
        
        self.time_label.setText(f'{value} ms')
        self.mpc_ref_time = int(value)   # 单位为ms
        
        # 重置所有滑块到零位置，这样偏移量会重置
        # self.reset_sliders()
        self.set_to_reference()

    def mpc_running_callback(self):
        # calculate the mpc output
        self.mpc_controller.problem.x0 = self.state
        self.mpc_controller.updateProblem(self.mpc_ref_time)
        
        time_start = time.time()
        self.mpc_controller.solver.solve(
            self.mpc_controller.solver.xs,
            self.mpc_controller.solver.us,
            self.mpc_controller.iters
        )
        time_end = time.time()
        self.solving_time = time_end - time_start
        
        # 记录求解时间
        self.mpc_solve_time_history.append(self.solving_time)
        if len(self.mpc_solve_time_history) > 100:
            self.mpc_solve_time_history.pop(0)
        
        # 在不使用ROS的情况下更新arm相关的buffer
        if not self.using_ros:
            # 获取当前状态和控制输入
            state_predict = np.array(self.mpc_controller.solver.xs)
            control_predict = np.array(self.mpc_controller.solver.us_squash)
            
            # 更新joint position buffer
            self.joint_position_buffer.append(state_predict[0, 7:9])
            if len(self.joint_position_buffer) > 100:
                self.joint_position_buffer.pop(0)
            
            # 更新joint velocity buffer
            self.joint_velocity_buffer.append(state_predict[0, -2:])
            if len(self.joint_velocity_buffer) > 100:
                self.joint_velocity_buffer.pop(0)
            
            # 更新joint control buffer
            self.joint_control_buffer.append(control_predict[0, -2:])
            if len(self.joint_control_buffer) > 100:
                self.joint_control_buffer.pop(0)
            
            # 对于joint effort，使用控制输入作为effort
            self.joint_effort_buffer.append(control_predict[0, -2:])
            if len(self.joint_effort_buffer) > 100:
                self.joint_effort_buffer.pop(0)
        
        print("solving time: {:.2f} ms".format(self.solving_time * 1000))
        print("state: ", self.state)
        
        state_predict = np.array(self.mpc_controller.solver.xs)   # 50, 13
        print('body rate current0: ', state_predict[0][10:13])
        print('body rate command1: ', state_predict[1][10:13])
        print('body rate command2: ', state_predict[2][10:13])

    #endregion

    #region --------------plot--------------------------------  
    def update_plot(self):
        # 更新状态图
        state_predict = np.array(self.mpc_controller.solver.xs)
        state_ref = np.array(self.mpc_controller.state_ref)
        self.update_state_plot(state_predict, state_ref)
        self.update_attitude_plot(state_predict, state_ref)
        self.update_linear_velocity_plot(state_predict, state_ref)
        self.update_angular_velocity_plot(state_predict, state_ref)
        
        # update control plot
        control_predict = np.array(self.mpc_controller.solver.us_squash)
        control_ref = np.array(self.traj_solver.us_squash)
        self.update_control_plot(control_predict, control_ref)
        
        if self.plot_thrust_torque:
            self.update_thrust_torque_plot(control_predict, control_ref)
        
        # update solving time plot
        self.update_solving_time_plot()
        
        # update arm plot
        self.update_arm_plot(state_predict, state_ref, control_predict, control_ref)
        
    def update_arm_plot(self, state_predict, state_ref, control_predict=None, control_ref=None):
        if self.arm_enabled:
            joint_position = np.array(self.joint_position_buffer)
            joint_velocity = np.array(self.joint_velocity_buffer)
            joint_effort = np.array(self.joint_effort_buffer)
            joint_control = np.array(self.joint_control_buffer)
            
            self.update_joint_history_plot(self.ax_joint_position, 'Joint Position', joint_position, 1.5, 'Position (rad)', state_predict[:, 7:9], state_ref[:, 7:9])
            self.update_joint_history_plot(self.ax_joint_velocity, 'Joint Velocity', joint_velocity, 4.0, 'Velocity (rad/s)', state_predict[:, -2:], state_ref[:, -2: ])
            self.update_joint_history_plot(self.ax_joint_effort,   'Joint Effort',   joint_effort,   2.0, 'Effort (Nm)')
            
            self.update_joint_history_plot(self.ax_joint_control,  'Joint Control',  None,  0.3, 'Control (Nm)', control_predict[:, -2:], control_ref[:, -2:])
            
        
    def update_joint_history_plot(self, ax, title, data, y_lim, y_label, state_predict=None, state_ref=None):
        ax.clear()
        ax.set_title(title)
        ax.set_xlabel('Time (s)')
        ax.set_ylabel(y_label) 
        
        if data is not None:
            freq_state_update = 62 # 62Hz
            time_history = np.arange(-len(data), 0) / freq_state_update 
            ax.plot(time_history, data[:,0], label='Joint_1', color='black')
            ax.plot(time_history, data[:,1], label='Joint_2', color='yellow')
        
        # plot predicted joint position
        if state_predict is not None:
            predict_start_time = self.mpc_ref_time / 1000.0
            predict_time = predict_start_time + np.arange(len(state_predict)) * self.dt_mpc / 1000.0
            ax.plot(predict_time, state_predict[:, 0], label='Joint_1_predict', color='red', linewidth=2)
            ax.plot(predict_time, state_predict[:, 1], label='Joint_2_predict', color='green', linewidth=2)
        
        # plot reference joint position
        if state_ref is not None:
            ref_time = np.arange(len(state_ref)) * self.dt_traj_opt / 1000.0
            ax.plot(ref_time, state_ref[:, 0], label='Joint_1_ref', linestyle='--', color='red', linewidth=1)
            ax.plot(ref_time, state_ref[:, 1], label='Joint_2_ref', linestyle='--', color='green', linewidth=1)
        
        ax.legend()
        ax.set_ylim(-y_lim, y_lim)
        
    def update_state_plot(self, state_predict, state_ref):
        self.ax_state.clear()
        
        self.ax_state.set_title('Position')
        self.ax_state.set_xlabel('Time (s)')
        self.ax_state.set_ylabel('Position (m)')
        
        # 计算参考轨迹时间轴 (使用轨迹优化的dt)
        ref_time = np.arange(len(state_ref)) * self.dt_traj_opt / 1000.0
        
        # 计算预测轨迹时间轴 (使用MPC的dt)
        predict_start_time = self.mpc_ref_time / 1000.0
        predict_time = predict_start_time + np.arange(len(state_predict)) * self.dt_mpc / 1000.0
        
        # 预测状态线条更粗 (linewidth=2)
        self.ax_state.plot(predict_time, state_predict[:, 0], label='X', color='red', linewidth=2)
        self.ax_state.plot(predict_time, state_predict[:, 1], label='Y', color='green', linewidth=2)
        self.ax_state.plot(predict_time, state_predict[:, 2], label='Z', color='blue', linewidth=2)
        
        # 参考状态线条较细 (linewidth=1)
        self.ax_state.plot(ref_time, state_ref[:, 0], label='X_ref', linestyle='--', color='red', linewidth=1)
        self.ax_state.plot(ref_time, state_ref[:, 1], label='Y_ref', linestyle='--', color='green', linewidth=1)
        self.ax_state.plot(ref_time, state_ref[:, 2], label='Z_ref', linestyle='--', color='blue', linewidth=1)
        
        self.ax_state.legend()

    def update_attitude_plot(self, state_predict, state_ref):
        self.ax_attitude.clear()
        self.ax_attitude.set_title('Attitude')
        self.ax_attitude.set_xlabel('Time (s)')
        self.ax_attitude.set_ylabel('Angle (deg)')
        
        euler_predict = np.array([R.from_quat(q).as_euler('xyz', degrees=True) 
                                 for q in state_predict[:, 3:7]])
        euler_ref = np.array([R.from_quat(q).as_euler('xyz', degrees=True) 
                             for q in state_ref[:, 3:7]])
        
        ref_time = np.arange(len(state_ref)) * self.dt_traj_opt / 1000.0
        predict_start_time = self.mpc_ref_time / 1000.0
        predict_time = predict_start_time + np.arange(len(state_predict)) * self.dt_mpc / 1000.0
        
        # 预测状态线条更粗
        self.ax_attitude.plot(predict_time, euler_predict[:, 0], label='Roll', color='red', linewidth=2)
        self.ax_attitude.plot(predict_time, euler_predict[:, 1], label='Pitch', color='green', linewidth=2)
        self.ax_attitude.plot(predict_time, euler_predict[:, 2], label='Yaw', color='blue', linewidth=2)
        
        # 参考状态线条较细
        self.ax_attitude.plot(ref_time, euler_ref[:, 0], label='Roll SP', linestyle='--', color='red', linewidth=1)
        self.ax_attitude.plot(ref_time, euler_ref[:, 1], label='Pitch SP', linestyle='--', color='green', linewidth=1)
        self.ax_attitude.plot(ref_time, euler_ref[:, 2], label='Yaw SP', linestyle='--', color='blue', linewidth=1)
        
        self.ax_attitude.legend()

    def update_linear_velocity_plot(self, state_predict, state_ref):
        self.ax_linear_velocity.clear()
        self.ax_linear_velocity.set_title('Linear Velocity (body frame)')
        self.ax_linear_velocity.set_xlabel('Time (s)')
        self.ax_linear_velocity.set_ylabel('Velocity (m/s)')
        
        ref_time = np.arange(len(state_ref)) * self.dt_traj_opt / 1000.0
        predict_start_time = self.mpc_ref_time / 1000.0
        predict_time = predict_start_time + np.arange(len(state_predict)) * self.dt_mpc / 1000.0
        
        index_plot = 7
        
        # 预测状态线条更粗
        self.ax_linear_velocity.plot(predict_time, state_predict[:, index_plot], label='X', color='red', linewidth=2)
        self.ax_linear_velocity.plot(predict_time, state_predict[:, index_plot+1], label='Y', color='green', linewidth=2)
        self.ax_linear_velocity.plot(predict_time, state_predict[:, index_plot+2], label='Z', color='blue', linewidth=2)
        
        # 参考状态线条较细
        self.ax_linear_velocity.plot(ref_time, state_ref[:, index_plot], label='X_ref', linestyle='--', color='red', linewidth=1)
        self.ax_linear_velocity.plot(ref_time, state_ref[:, index_plot+1], label='Y_ref', linestyle='--', color='green', linewidth=1)
        self.ax_linear_velocity.plot(ref_time, state_ref[:, index_plot+2], label='Z_ref', linestyle='--', color='blue', linewidth=1)
        
        self.ax_linear_velocity.legend()

    def update_angular_velocity_plot(self, state_predict, state_ref):
        self.ax_angular_velocity.clear()
        self.ax_angular_velocity.set_title('Angular Velocity (body frame)')
        self.ax_angular_velocity.set_xlabel('Time (s)')
        self.ax_angular_velocity.set_ylabel('Velocity (rad/s)')
        
        ref_time = np.arange(len(state_ref)) * self.dt_traj_opt / 1000.0
        predict_start_time = self.mpc_ref_time / 1000.0
        predict_time = predict_start_time + np.arange(len(state_predict)) * self.dt_mpc / 1000.0
        
        index_plot = 10
        
        # 预测状态线条更粗
        self.ax_angular_velocity.plot(predict_time, state_predict[:, index_plot], label='X', color='red', linewidth=2)
        self.ax_angular_velocity.plot(predict_time, state_predict[:, index_plot+1], label='Y', color='green', linewidth=2)
        self.ax_angular_velocity.plot(predict_time, state_predict[:, index_plot+2], label='Z', color='blue', linewidth=2)
        
        # 参考状态线条较细
        self.ax_angular_velocity.plot(ref_time, state_ref[:, index_plot], label='X_ref', linestyle='--', color='red', linewidth=1)
        self.ax_angular_velocity.plot(ref_time, state_ref[:, index_plot+1], label='Y_ref', linestyle='--', color='green', linewidth=1)
        self.ax_angular_velocity.plot(ref_time, state_ref[:, index_plot+2], label='Z_ref', linestyle='--', color='blue', linewidth=1)
        
        self.ax_angular_velocity.legend()

    def update_control_plot(self, control_predict, control_ref):
        self.ax_control.clear()
        self.ax_control.set_title('Control')
        self.ax_control.set_xlabel('Time (s)')
        self.ax_control.set_ylabel('Control')
        
        ref_time = np.arange(len(control_ref)) * self.dt_traj_opt / 1000.0
        predict_start_time = self.mpc_ref_time / 1000.0
        predict_time = predict_start_time + np.arange(len(control_predict)) * self.dt_mpc / 1000.0
        
        colors = ['red', 'green', 'blue', 'purple', 'orange', 'brown', 'pink', 'gray']
        
        control_num = 4
        for i in range(control_num):
            # 预测控制线条更粗
            self.ax_control.plot(predict_time, control_predict[:, i], 
                               label='Control_{}'.format(i), color=colors[i], linewidth=2)
            # 参考控制线条较细
            self.ax_control.plot(ref_time, control_ref[:, i],
                               label='Control_ref_{}'.format(i), linestyle='--', 
                               color=colors[i], linewidth=1)
        
        self.ax_control.legend()
        
    def update_solving_time_plot(self):
        self.ax_time.clear()
        self.ax_time.set_title('MPC Solve Time')
        self.ax_time.set_xlabel('Iteration')
        self.ax_time.set_ylabel('Time (ms)')
        
        if self.mpc_solve_time_history:
            times = range(len(self.mpc_solve_time_history))
            self.ax_time.plot(times, [t*1000 for t in self.mpc_solve_time_history], 'b-', label='Solve Time')
            self.ax_time.axhline(y=np.mean([t*1000 for t in self.mpc_solve_time_history]), color='r', linestyle='--', label='Mean')
            self.ax_time.legend()
        
        # 自动调整子图布局
        self.figure.tight_layout()
        self.canvas.draw()
        
    def update_thrust_torque_plot(self, control_predict, control_ref):
        self.ax_thrust.clear()
        self.ax_thrust.set_title('Thrust')
        self.ax_thrust.set_xlabel('Time (s)')
        self.ax_thrust.set_ylabel('Thrust (N)')
        
        self.ax_torque.clear()
        self.ax_torque.set_title('Torque')
        self.ax_torque.set_xlabel('Time (s)')
        self.ax_torque.set_ylabel('Torque (Nm)')
        
        # 计算参考轨迹时间轴 (使用轨迹优化的dt)
        ref_time = np.arange(len(control_ref)) * self.dt_traj_opt / 1000.0
        
        # 计算预测轨迹时间轴 (使用MPC的dt)
        predict_start_time = self.mpc_ref_time / 1000.0
        predict_time = predict_start_time + np.arange(len(control_predict)) * self.dt_mpc / 1000.0
        
        # get tau_f
        tau_f = self.mpc_controller.platform_params.tau_f
        
        # 计算predict的总推力
        total_thrust_torque_predict = thrustToForceTorqueAll_array(control_predict, tau_f)
        # 计算ref的总推力
        total_thrust_torque_ref = thrustToForceTorqueAll_array(control_ref, tau_f)
        
        # 绘制推力
        self.ax_thrust.plot(predict_time, total_thrust_torque_predict[:, 2], label='Thrust', color='red')
        self.ax_thrust.plot(ref_time, total_thrust_torque_ref[:, 2], label='Thrust_ref', linestyle='--', color='red')
        
        # 绘制扭矩
        colors = ['red', 'green', 'blue']
        for i in range(3):
            self.ax_torque.plot(predict_time, total_thrust_torque_predict[:, i+3], label='Torque_{}'.format(i), color=colors[i])
            self.ax_torque.plot(ref_time, total_thrust_torque_ref[:, i+3], label='Torque_ref_{}'.format(i), linestyle='--', color=colors[i])
        
        self.ax_thrust.legend()
        self.ax_torque.legend()
        
        
        
        
        # 计算predict的总扭矩
        
    
    #endregion
    
    def set_to_reference_button_clicked(self):
        
        time_index = int(self.mpc_ref_time / self.dt_traj_opt)
        time_index = min(time_index, len(self.state_ref) - 1)
        ref_state = self.state_ref[time_index]
        # Update state
        self.state = np.copy(ref_state)
        
        # Update all sliders and labels to match reference state
        # # Position
        # for i, axis in enumerate(['X', 'Y', 'Z']):
        #     self.state_sliders[axis].blockSignals(True)
        #     self.state_sliders[axis].setValue(int(ref_state[i] * 100))
        #     self.state_labels[axis].setText(f'{ref_state[i]:.2f}')
        #     self.state_sliders[axis].blockSignals(False)
            
        # # Orientation (convert quaternion to euler angles)
        # euler = R.from_quat(ref_state[3:7]).as_euler('xyz', degrees=True)
        # for i, axis in enumerate(['roll', 'pitch', 'yaw']):
        #     self.state_sliders[axis].blockSignals(True)
        #     self.state_sliders[axis].setValue(int(euler[i]))
        #     self.state_labels[axis].setText(f'{euler[i]:.2f}')
        #     self.state_sliders[axis].blockSignals(False)
            
        # # Linear velocity
        # for i, axis in enumerate(['vx', 'vy', 'vz']):
        #     self.state_sliders[axis].blockSignals(True)
        #     self.state_sliders[axis].setValue(int(ref_state[i + 7] * 100))
        #     self.state_labels[axis].setText(f'{ref_state[i + 7]:.2f}')
        #     self.state_sliders[axis].blockSignals(False)
            
        # # Angular velocity (convert to degrees)
        # for i, axis in enumerate(['wx', 'wy', 'wz']):
        #     ang_vel_deg = np.degrees(ref_state[i + 10])
        #     self.state_sliders[axis].blockSignals(True)
        #     self.state_sliders[axis].setValue(int(ang_vel_deg))
        #     self.state_labels[axis].setText(f'{ang_vel_deg:.2f}')
        #     self.state_sliders[axis].blockSignals(False)
        
        self.reset_sliders()
        
    def set_to_reference(self):
        selected = self.ref_selector.currentText()
        
        if selected == 'Initial State':
            ref_state = self.state_ref[0]
        elif selected == 'Final State':
            ref_state = self.state_ref[-1]
        elif selected == 'Current offset':
            # 获取当前参考状态
            time_index = int(self.mpc_ref_time / self.dt_traj_opt)
            time_index = min(time_index, len(self.state_ref) - 1)
            ref_state = self.state_ref[time_index]
            
            # 应用偏移量
            new_state = ref_state.copy()
            # 位置、速度和关节位置直接相加
            for i in [0,1,2,7,8,9,10,11,12]:
                new_state[i] = ref_state[i] + self.state_offset[i]
            # 姿态需要特殊处理
            euler_ref = R.from_quat(ref_state[3:7]).as_euler('xyz', degrees=True)
            euler_new = euler_ref + self.state_offset[3:6]  # 3:6存储的是欧拉角偏移量
            new_state[3:7] = R.from_euler('xyz', euler_new, degrees=True).as_quat()
            
            ref_state = new_state
            
        elif selected == 'Current Reference':
            time_index = int(self.mpc_ref_time / self.dt_traj_opt)
            time_index = min(time_index, len(self.state_ref) - 1)
            ref_state = self.state_ref[time_index]
            
            self.reset_sliders()
        
        # 更新状态
        self.state = np.copy(ref_state)

    def reset_sliders(self):
        """重置所有滑块和偏移量到零位置"""
        # 重置偏移量数组
        self.state_offset = np.zeros_like(self.state)
        
        # 重置所有滑块到零位置
        for axis in self.state_sliders:
            self.state_sliders[axis].blockSignals(True)
            self.state_sliders[axis].setValue(0)
            self.state_labels[axis].setText('0.00')
            self.state_sliders[axis].blockSignals(False)

    # 添加更新质量的方法
    def update_mass(self):
        """更新baselink的质量"""
        try:
            new_mass = float(self.mass_input.text())
            if new_mass <= 0:
                QtWidgets.QMessageBox.warning(self, "Invalid Input", "Mass must be positive!")
                return
                
            # 更新MPC控制器中的质量参数
            self.mpc_controller.platform_params.mass = new_mass
            
            # 更新显示的当前质量
            self.current_mass_label.setText(f"Current Mass: {new_mass:.3f} kg")
            
            # 清空输入框
            self.mass_input.clear()
            
            # 可选：显示成功消息
            QtWidgets.QMessageBox.information(self, "Success", f"Mass updated to {new_mass:.3f} kg")
            
        except ValueError:
            QtWidgets.QMessageBox.warning(self, "Invalid Input", "Please enter a valid number!")


if __name__ == '__main__':
    import sys
    
    # Settings
    using_ros = False
    mpc_name = 'rail'
<<<<<<< HEAD
    mpc_yaml_path = '/home/jetson/catkin_ams/src/eagle_mpc_ros/eagle_mpc_yaml'
    
    robot_name = 's500'
    trajectory_name = 'displacement_real'
=======
    mpc_yaml_path = '/home/helei/catkin_eagle_mpc/src/eagle_mpc_debugger/config/yaml'
    
    robot_name = 's500_uam'
    trajectory_name = 'catch_vicon'
>>>>>>> 9d7b4cb5
    dt_traj_opt = 10  # ms
    useSquash = True
    
    if using_ros:
        rospy.init_node('mpc_debug_interface', anonymous=False, log_level=rospy.DEBUG)
    
    app = QtWidgets.QApplication(sys.argv)
    window = MpcDebugInterface(using_ros=using_ros, mpc_name=mpc_name, mpc_yaml_path=mpc_yaml_path, robot_name=robot_name, trajectory_name=trajectory_name, dt_traj_opt=dt_traj_opt, useSquash=useSquash)
    window.show()
    
    sys.exit(app.exec_()) <|MERGE_RESOLUTION|>--- conflicted
+++ resolved
@@ -1,11 +1,7 @@
 '''
 Author: Lei He
 Date: 2025-02-19 11:40:31
-<<<<<<< HEAD
-LastEditTime: 2025-04-29 09:58:32
-=======
-LastEditTime: 2025-06-10 14:24:01
->>>>>>> 9d7b4cb5
+LastEditTime: 2025-06-12 11:16:58
 Description: MPC Debug Interface, useful for debugging your MPC controller before deploying it to the real robot
 Github: https://github.com/heleidsn
 '''
@@ -49,14 +45,8 @@
         self.trajectory_name = trajectory_name
         self.use_squash = useSquash
         self.dt_traj_opt = dt_traj_opt  # ms
-<<<<<<< HEAD
         self.yaml_path = rospy.get_param('~yaml_path', '/home/jetson/catkin_ams/src/eagle_mpc_ros/eagle_mpc_yaml')
         self.arm_enabled = rospy.get_param('~arm_enabled', False)
-=======
-        
-        self.yaml_path = '/home/helei/catkin_eagle_mpc/src/eagle_mpc_debugger/config/yaml'
-        self.arm_enabled = True
->>>>>>> 9d7b4cb5
         
         # numpy print options
         np.set_printoptions(formatter={'float': lambda x: f"{x:>4.2f}"})  # 固定 6 位小数
@@ -1296,17 +1286,10 @@
     # Settings
     using_ros = False
     mpc_name = 'rail'
-<<<<<<< HEAD
-    mpc_yaml_path = '/home/jetson/catkin_ams/src/eagle_mpc_ros/eagle_mpc_yaml'
-    
-    robot_name = 's500'
-    trajectory_name = 'displacement_real'
-=======
     mpc_yaml_path = '/home/helei/catkin_eagle_mpc/src/eagle_mpc_debugger/config/yaml'
     
     robot_name = 's500_uam'
     trajectory_name = 'catch_vicon'
->>>>>>> 9d7b4cb5
     dt_traj_opt = 10  # ms
     useSquash = True
     
