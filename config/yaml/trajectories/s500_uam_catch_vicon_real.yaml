--- conflicted
+++ resolved
@@ -1,13 +1,8 @@
 trajectory:
   robot:
     name: "s500_uam"
-<<<<<<< HEAD
     urdf: "models/urdf/s500_uam_simple.urdf"
     follow: "config/yaml/multicopter/s500.yaml"
-=======
-    urdf: "/home/jetson/catkin_ams/src/eagle_mpc_debugger/models/urdf/s500_uam_simple.urdf"
-    follow: "/home/jetson/catkin_ams/src/eagle_mpc_debugger/config/yaml/multicopter/s500.yaml"
->>>>>>> cab23fd4
 
   initial_state: [-1.5, 0, 1.5, 0, 0, 0, 1, -1.2, -0.6, 0, 0, 0, 0, 0, 0, 0, 0]
 
