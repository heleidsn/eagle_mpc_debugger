#!/usr/bin/env python3
'''
Author: Lei He
Date: 2024-03-19
Description: Trajectory publisher for geometric controller, using MPC trajectory
'''

import rospy
import numpy as np
import time
from nav_msgs.msg import Odometry
from geometry_msgs.msg import PoseStamped
from geometry_msgs.msg import TwistStamped
from eagle_mpc_msgs.msg import MpcState
from utils.create_problem import get_opt_traj, create_mpc_controller
from utils.u_convert import thrustToForceTorqueAll

# from controller_msgs.msg import FlatTarget
from mavros_msgs.msg import State, PositionTarget, AttitudeTarget
from tf.transformations import quaternion_matrix
from geometry_msgs.msg import Point, Vector3
from std_msgs.msg import Float32, Header
from tf.transformations import euler_from_quaternion, quaternion_from_euler
from eagle_mpc_msgs.msg import SolverPerformance, MpcState, MpcControl
from l1_control.L1AdaptiveController_v1 import L1AdaptiveControllerNew
from l1_control.L1AdaptiveController_v2 import L1AdaptiveControllerAll
from l1_control.L1AdaptiveController_v3 import L1AdaptiveControllerRefactored
from typing import Dict, Any, Tuple
from sensor_msgs.msg import JointState
from std_srvs.srv import Trigger, TriggerResponse
from gazebo_msgs.msg import ModelStates

import crocoddyl
import pinocchio as pin


class TrajectoryPublisher:
    def __init__(self): 
        # Initialize ROS node
        rospy.init_node('trajectory_publisher_mpc', anonymous=False, log_level=rospy.INFO)
        
        # Dynamic reconfigure server
        self.enable_l1_control = False
        self.l1_version = 'v2'
        self.using_controller_v1 = False
        self.using_controller_v3 = False

        # Get parameters
        self.robot_name = rospy.get_param('~robot_name', 's500')
        self.trajectory_name = rospy.get_param('~trajectory_name', 'displacement')
        self.dt_traj_opt = rospy.get_param('~dt_traj_opt', 10)  # ms
        self.use_squash = rospy.get_param('~use_squash', True)
        self.yaml_path = rospy.get_param('~yaml_path', '/home/jetson/catkin_ams/src/eagle_mpc_ros/eagle_mpc_yaml')
        self.control_rate = rospy.get_param('~control_rate', 100.0)  # Hz
        
        self.odom_source = rospy.get_param('~odom_source', 'gazebo')  # mavros, gazebo  
        
        self.control_mode = rospy.get_param('~control_mode', 'MPC')  # MPC, Geometric, PX4, MPC_L1
        self.arm_enabled = rospy.get_param('~arm_enabled', True)
        self.arm_control_mode = rospy.get_param('~arm_control_mode', 'position_velocity')  # position, position_velocity, position_velocity_effort, effort
        
        self.max_thrust = rospy.get_param('~max_thrust', 10.0664 * 4)
        
        self.mpc_iter_num = 0
        
        self.mpc_controller = None
        self.l1_controller = None
        
        self.using_position_error_feedback = False
        
        # set numpy print precision
        # np.set_printoptions(precision=2, suppress=True)
        np.set_printoptions(formatter={'float': lambda x: f"{x:>4.2f}"})  # 固定 6 位小数
        
        # Load trajectory
        self.load_trajectory()
        if self.control_mode == 'MPC':
            self.init_mpc_controller()
            self._init_l1_controller()
        
        # Subscriber
        self.current_state = State()
        self.arm_state = JointState()
        self.mav_state_sub = rospy.Subscriber('/mavros/state', State, self.mav_state_callback)
        self.arm_state_sub = rospy.Subscriber('/joint_states', JointState, self.arm_state_callback)
        
        # print("Waiting for MAVROS state...")
        # rospy.wait_for_message("/mavros/state", State, timeout=5)
        # print("MAVROS state received")
        
        if self.odom_source == 'mavros':
            self.odom_sub = rospy.Subscriber("/mavros/local_position/odom", Odometry, self.callback_model_local_position)
        else:
            self.odom_sub = rospy.Subscriber("/gazebo/model_states", ModelStates, self.callback_model_state_gazebo)
            # print("Waiting for MAVROS local position...")
            # rospy.wait_for_message("/mavros/local_position/odom", Odometry, timeout=5)
            # print("MAVROS local position received")
        
        # Publishers
        self.pose_pub = rospy.Publisher('/reference/pose', PoseStamped, queue_size=10)
        # self.flat_target_pub = rospy.Publisher('/reference/flatsetpoint', FlatTarget, queue_size=10)
        self.mavros_setpoint_raw_pub = rospy.Publisher('/mavros/setpoint_raw/local', PositionTarget, queue_size=10)
        self.yaw_pub = rospy.Publisher('/reference/yaw', Float32, queue_size=10)
        self.body_rate_thrust_pub = rospy.Publisher('/mavros/setpoint_raw/attitude', AttitudeTarget, queue_size=10)
        self.mpc_state_pub = rospy.Publisher("/mpc/state", MpcState, queue_size=10)
        self.arm_control_pub = rospy.Publisher('/desired_joint_states', JointState, queue_size=10)
        
        
        # Services  
        # !Note: the service is only used for arm test, do not use it in real flight
        self.start_service = rospy.Service('start_arm_test', Trigger, self.start_arm_test)
        self.init_service = rospy.Service('initialize_trajectory', Trigger, self.initialize_trajectory)
        self.init_arm_service = rospy.Service('init arm', Trigger, self.init_arm_service_callback)
        
        self.start_l1_control_service = rospy.Service('start_l1_control', Trigger, self.start_l1_control)
        self.stop_l1_control_service = rospy.Service('stop_l1_control', Trigger, self.stop_l1_control)
        
        self.start_trajectory_service = rospy.Service('start_trajectory', Trigger, self.start_trajectory)
        
        # --------------------------------------timer--------------------------------------
        # Timer 1: for publishing trajectory
        self.controller_started = False
        self.controller_started_last = False
        self.traj_finished = False
        self.timer = rospy.Timer(rospy.Duration(1.0/self.control_rate), self.controller_callback)
        
        # timer 2: 1 Hz state check to start MPC controller
        self.mpc_status_timer = rospy.Timer(rospy.Duration(1), self.mpc_status_time_callback)
        
        rospy.loginfo("Trajectory publisher initialized")
        
    def init_mpc_controller(self):
        # create mpc controller to get tau_f
        mpc_name = "rail"
        mpc_yaml = '{}/mpc/{}_mpc.yaml'.format(self.yaml_path, self.robot_name)
        self.mpc_controller = create_mpc_controller(
            mpc_name,
            self.trajectory_obj,
            self.traj_state_ref,
            self.dt_traj_opt,
            mpc_yaml
        )
        
        self.state = self.mpc_controller.state.zero()
        
        self.thrust_command = np.zeros(self.mpc_controller.platform_params.n_rotors)
        self.speed_command = np.zeros(self.mpc_controller.platform_params.n_rotors)
        self.total_thrust = 0.0
        
    def _init_l1_controller(self) -> None:
        """Initialize L1 adaptive controller."""
        dt_controller = 1.0/self.control_rate
        robot_model = self.mpc_controller.robot_model

        if self.l1_version == 'v3':
            self.l1_controller = L1AdaptiveControllerRefactored(
                dt=dt_controller, 
                robot_model=robot_model, 
                As_coef=-10,
                filter_time_constant=0.5
            )
        elif self.l1_version == 'v1':
            self.l1_controller = L1AdaptiveControllerNew(
                dt=dt_controller, 
                robot_model=robot_model, 
                As_coef=-10,
                filter_time_constant=0.5
            )
        else:
            self.l1_controller = L1AdaptiveControllerAll(
                dt=dt_controller, 
                robot_model=robot_model, 
                As_coef=-30,
                filter_time_constant=0.1
            )

        self.l1_controller.init_controller()

    def load_trajectory(self):
        """Load and initialize trajectory"""
        try:
            # Get trajectory from eagle_mpc
            self.traj_solver, self.traj_state_ref, traj_problem, self.trajectory_obj = get_opt_traj(
                self.robot_name,
                self.trajectory_name,
                self.dt_traj_opt,
                self.use_squash,
                self.yaml_path
            )
            
            self.trajectory_duration = self.trajectory_obj.duration  # ms
            rospy.loginfo(f"Loaded trajectory with duration: {self.trajectory_duration}ms")
            
            # Pre-calculate accelerations using finite differences
            self.accelerations = []
            dt = self.dt_traj_opt / 1000.0  # Convert to seconds
            
            for i in range(len(self.traj_state_ref)):
                # Get current velocities in body frame
                vel_body = self.traj_state_ref[i][7:10]  # [vx, vy, vz]
                quat = self.traj_state_ref[i][3:7]  # [qx, qy, qz, qw]
                
                # Convert body velocities to world frame
                R = quaternion_matrix([quat[0], quat[1], quat[2], quat[3]])[:3, :3]
                vel_world = R @ vel_body
                
                # Calculate acceleration using finite differences
                if i == 0:
                    # Forward difference for first point
                    vel_next = R @ self.traj_state_ref[i+1][7:10]
                    acc = (vel_next - vel_world) / dt
                elif i == len(self.traj_state_ref) - 1:
                    # Backward difference for last point
                    vel_prev = R @ self.traj_state_ref[i-1][7:10]
                    acc = (vel_world - vel_prev) / dt
                else:
                    # Central difference for interior points
                    vel_next = R @ self.traj_state_ref[i+1][7:10]
                    vel_prev = R @ self.traj_state_ref[i-1][7:10]
                    acc = (vel_next - vel_prev) / (2 * dt)
                
                self.accelerations.append(acc)
            
        except Exception as e:
            rospy.logerr(f"Failed to load trajectory: {str(e)}")
            raise

    def controller_callback(self, event):
        """Timer callback to publish trajectory setpoints"""
        
        # Three conditions: not_started, started, finished       
        if self.controller_started and not self.traj_finished:
            self.controller_time = rospy.Time.now() - self.controller_start_time
            self.mpc_ref_index = int(self.controller_time.to_sec() * 1000.0)
            self.traj_ref_index = int(self.mpc_ref_index / self.dt_traj_opt)
            # if self.traj_ref_index == 0:
            #     self._init_l1_controller()
            #     print("L1 controller initialized")
            
            if self.traj_ref_index >= len(self.traj_state_ref):
                self.traj_finished = True
                self.controller_started_last = False
                self.traj_ref_index = len(self.traj_state_ref)-1
                rospy.loginfo("Trajectory finished")
                
            rospy.loginfo(f"Trajectory index: {self.traj_ref_index}/ {len(self.traj_state_ref)}")
                
        elif self.traj_finished:
            self.traj_ref_index = len(self.traj_state_ref)-1
        else:
            self.traj_ref_index = 0
            
        # Get current reference state
        ref_state = self.traj_state_ref[self.traj_ref_index]
        
        # Get rotation matrix from quaternion
        R = quaternion_matrix([ref_state[3], ref_state[4], ref_state[5], ref_state[6]])[:3, :3]
        
        # Convert body velocities to world frame
        vel_body = ref_state[7:10]
        vel_world = R @ vel_body
        
        # Get pre-calculated acceleration
        acc_world = self.accelerations[self.traj_ref_index]
        
        # Get yaw from quaternion
        quat = ref_state[3:7]
        yaw = euler_from_quaternion([quat[0], quat[1], quat[2], quat[3]])[2]
        
        if self.traj_finished:
            vel_world = np.zeros(3)
            acc_world = np.zeros(3)
        
        # Publish reference
        if self.control_mode == 'PX4':
            # using default PX4 controller, recieve p, v, a
            self.publish_mavros_setpoint_raw(ref_state[0:3], vel_world, acc_world, yaw, 0)  
        elif self.control_mode == 'Geometric':
            # using geometric controller
            self.publish_flat_target(ref_state[0:3], vel_world, acc_world)
            self.publish_reference_yaw(yaw)
        elif self.control_mode == 'MPC':
            # using MPC controller
            self.get_mpc_command()
            
            if self.enable_l1_control:
                # using L1 controller
                self.get_l1_control(self.state, self.mpc_ref_index)
            else:
                # using MPC controller
                self._init_l1_controller()
                
            self.publish_l1_control_command(self.l1_controller.u_mpc, self.l1_controller.u_ad)
            
            if self.arm_enabled:
                self.publish_arm_control_command()
                
            # debug info
            self.publish_mpc_l1_debug_data()
        else:
            rospy.logwarn("Invalid control mode")

    def get_mpc_command(self):
        self.mpc_controller.problem.x0 = self.state
            
        if self.controller_started:
            self.controller_time = rospy.Time.now() - self.controller_start_time
            self.mpc_ref_index = int(self.controller_time.to_sec() * 1000.0)
        else:
            self.mpc_ref_index = 0
            
        # update problem
        self.mpc_controller.updateProblem(self.mpc_ref_index)   # update problem using current time in ms
        
        time_start = rospy.Time.now()
        self.mpc_controller.solver.solve(
            self.mpc_controller.solver.xs,
            self.mpc_controller.solver.us,
            self.mpc_controller.iters
        )
        time_end = rospy.Time.now()
        
        # get MPC debug info
        self.mpc_iter_num = self.mpc_controller.solver.iter
        self.solving_time = (time_end - time_start).to_sec()
        rospy.logdebug("MPC index: {} Solving time: {}".format(self.mpc_ref_index, self.solving_time))
         
        # get mpc control command
        self.control_command = self.mpc_controller.solver.us_squash[0]
        self.thrust_command = self.control_command[:len(self.thrust_command)]
        
        rospy.logdebug('MPC state          : {}'.format(self.state))
        rospy.logdebug('MPC reference state: {}'.format(self.traj_state_ref[self.traj_ref_index]))
        rospy.logdebug('MPC control command: {}'.format(self.control_command))
        
        # get planned state
        self.state_ref = self.mpc_controller.solver.xs[1]
        
        # get body rate command from planned next state
        self.roll_rate_ref = self.state_ref[self.mpc_controller.robot_model.nq + 3]
        self.pitch_rate_ref = self.state_ref[self.mpc_controller.robot_model.nq + 4]
        self.yaw_rate_ref = self.state_ref[self.mpc_controller.robot_model.nq + 5]
        
        # get thrust command
        self.total_thrust = np.sum(self.thrust_command)
      
    def get_l1_control(self, current_state: np.ndarray, time_step: int) -> Tuple[np.ndarray, Dict[str, Any]]:
        """Get control command from L1 controller."""
        
        # Get the baseline control from mpc_controller_l1
        baseline_control = np.copy(self.mpc_controller.solver.us_squash[0])
        
        # Convert to force/torque
        baseline_control_ft = thrustToForceTorqueAll(
                baseline_control,
                self.mpc_controller.platform_params.tau_f
            )
        
        index_plan = self.traj_ref_index
        
        if self.l1_version == 'v3':
            self.l1_controller.compute_control(current_state.copy(), baseline_control_ft)
        elif self.l1_version == 'v1':
            self.l1_controller.compute_control(current_state.copy(), baseline_control_ft) 
        else:
            
            # Update current state and reference
            self.l1_controller.current_state = current_state.copy()
            self.l1_controller.z_ref_all = self.traj_state_ref[index_plan].copy()
            self.l1_controller.z_ref = self.l1_controller.get_state_angle_single_rad(self.l1_controller.z_ref_all)
            
            # update z_real using current state
            self.l1_controller.z_real = self.l1_controller.get_state_angle_single_rad(self.l1_controller.current_state)
            
            # transfer z_ref and z_measure to anglself.control_command
            self.l1_controller.u_mpc = baseline_control_ft.copy()
            
            # 1. Update state predictor
            self.l1_controller.update_z_hat()
            
            # 2. Update state predictor error
            self.l1_controller.update_z_tilde()
            
            # 3. Estimate disturbance
            self.l1_controller.update_sig_hat_all_v2()
            
            # 4. Filter the matched uncertainty estimate
            self.l1_controller.update_u_ad()
              
    def publish_mpc_control_command(self):
        '''
        发布 MPC 控制指令
            self.control_command: 优化求解器得到的控制指令，包括推力和机械臂控制
            self.thrust_command: 优化求解器得到的推力指令
        '''
        
        att_msg = AttitudeTarget()
        att_msg.header.stamp = rospy.Time.now()
        
        # 设置 type_mask，忽略姿态，仅使用角速度 + 推力
        att_msg.type_mask = AttitudeTarget.IGNORE_ATTITUDE 
        
        # 机体系角速度 (rad/s)
        att_msg.body_rate = Vector3(self.roll_rate_ref, self.pitch_rate_ref, self.yaw_rate_ref)  # 仅绕 Z 轴旋转 0.1 rad/s
        
        # 推力值 (范围 0 ~ 1)
        att_msg.thrust = self.total_thrust / self.max_thrust  # 60% 油门
        
        # 对推力进行限幅
        att_msg.thrust = np.clip(att_msg.thrust, 0, 0.8)

        self.body_rate_thrust_pub.publish(att_msg)
    
    def publish_arm_control_command(self):
        '''
        description: publish arm control command
        return {*}
        '''        
        joint_msg = JointState()
        joint_msg.header.stamp = rospy.Time.now()
        joint_msg.name = ['joint_1', 'joint_2']
        
        # get reference state
        ref_state = self.traj_state_ref[self.traj_ref_index]
        ref_control = self.traj_solver.us[min(self.traj_ref_index, len(self.traj_solver.us)-1)]
        # print(ref_control)
        
        if self.arm_control_mode == 'position':
            joint_msg.position = ref_state[7:9]
            joint_msg.velocity = [0.0, 0.0]
            joint_msg.effort = [0.0, 0.0]
        elif self.arm_control_mode == 'position_velocity':
            joint_msg.position = ref_state[7:9]
            joint_msg.velocity = ref_state[-2:]
            joint_msg.effort = [0.0, 0.0]
        elif self.arm_control_mode == 'position_velocity_effort':  # this mode is not working, effort is not used
            joint_msg.position = ref_state[7:9]
            joint_msg.velocity = ref_state[-2:]
            joint_msg.effort = ref_control[-2:]*1000
        elif self.arm_control_mode == 'effort':
            joint_msg.position = [0.0, 0.0]
            joint_msg.velocity = [0.0, 0.0]
            joint_msg.effort = [self.control_command[-2], self.control_command[-1]]
            # joint_msg.effort = [0.1, 0.05]
            
        # add constrain to joint position
        joint_msg.position[0] = np.clip(joint_msg.position[0], -1.57, 1.57)
        joint_msg.position[1] = np.clip(joint_msg.position[1], -1.57, 1.57)
        
        joint_msg.velocity[0] = np.clip(joint_msg.velocity[0], -1.0, 1.0)
        joint_msg.velocity[1] = np.clip(joint_msg.velocity[1], -1.0, 1.0)
        
        joint_msg.effort[0] = np.clip(joint_msg.effort[0], -0.3, 0.3)
        joint_msg.effort[1] = np.clip(joint_msg.effort[1], -0.3, 0.3)
        
        self.arm_control_pub.publish(joint_msg)
        
    def publish_l1_control_command(self, u_mpc, u_ad):
        '''
        发布L1的控制指令
            u_ad: L1控制器得到的控制指令，包括推力、力矩和机械臂控制力矩， 如何转换成 PX4 控制指令 推力+角速度？
            如何得到角速度？
            可以用当前的控制量在名义模型上进行仿真，得到下一时刻的角速度，设置为期望角速度
            
            【solved】:将L1得到的力矩作为期望角速度的增量
        '''
        
        self.control_command = self.mpc_controller.solver.us_squash[0]
        self.thrust_command = self.control_command[:len(self.thrust_command)]
        
        # get planned state
        self.state_ref = self.mpc_controller.solver.xs[1]
        
        # get body rate command from MPC
        self.roll_rate_ref_old = self.state_ref[self.mpc_controller.robot_model.nq + 3]
        self.pitch_rate_ref_old = self.state_ref[self.mpc_controller.robot_model.nq + 4]
        self.yaw_rate_ref_old = self.state_ref[self.mpc_controller.robot_model.nq + 5]
        
        # get additional body rate control command
        model = self.mpc_controller.robot_model
        data = model.createData()
        q = self.state[:model.nq]    # state
        v = self.state[model.nq:]    # velocity
        u = u_mpc + u_ad                      # using l1 control command
        dt = 1 / self.control_rate
        v_hat = pin.aba(model, data, q, v, u_ad)   # 使用u_ad来得到角速度的增量
        
        self.roll_rate_ref = self.state_ref[self.mpc_controller.robot_model.nq + 3] + v_hat[3] * dt
        self.pitch_rate_ref = self.state_ref[self.mpc_controller.robot_model.nq + 4] + v_hat[4] * dt
        self.yaw_rate_ref = self.state_ref[self.mpc_controller.robot_model.nq + 5] + v_hat[5] * dt
        
        # get thrust command
        self.total_thrust = np.sum(self.thrust_command) + u_ad[2] # add u_ad[2] to total thrust
        
        att_msg = AttitudeTarget()
        att_msg.header.stamp = rospy.Time.now()
        
        # 设置 type_mask，忽略姿态，仅使用角速度 + 推力
        att_msg.type_mask = AttitudeTarget.IGNORE_ATTITUDE 
        
        # 机体系角速度 (rad/s)
        att_msg.body_rate = Vector3(self.roll_rate_ref, self.pitch_rate_ref, self.yaw_rate_ref)  # 仅绕 Z 轴旋转 0.1 rad/s
        
        # 推力值 (范围 0 ~ 1)
        att_msg.thrust = self.total_thrust / self.max_thrust  # 60% 油门
        
        # 对推力进行限幅
        att_msg.thrust = np.clip(att_msg.thrust, 0, 1)

        self.body_rate_thrust_pub.publish(att_msg)
            
    def mpc_status_time_callback(self, event):
        # check if the controller is started
        if self.controller_started:
            rospy.loginfo("MPC controller is started")
        else:
            rospy.loginfo("MPC controller is not started")
            
        # check if model is offboard
        if self.current_state.mode == "OFFBOARD":
            rospy.loginfo("Model is offboard")
        else:
            rospy.loginfo("Model is not offboard")
            self.controller_started = False
        
        # check if model is armed
        if self.current_state.armed:
            rospy.loginfo("Model is armed")
        else:
            rospy.loginfo("Model is not armed")
            self.controller_started = False
            
        # check if all conditions are met
        if not self.controller_started and self.current_state.mode == "OFFBOARD" and self.current_state.armed:
            rospy.loginfo("All conditions met for MPC start")
            self.controller_started = True
            self.traj_finished = False
            self.controller_start_time = rospy.Time.now()
        else:
            # self.controller_started = False
            rospy.loginfo("Not all conditions met for MPC start")
        
    def publish_body_rate_thrust(self, yaw_rate, thrust):
        msg = AttitudeTarget()
        msg.header = Header()
        msg.header.stamp = rospy.Time.now()
        msg.header.frame_id = "map" 

        msg.type_mask = AttitudeTarget.IGNORE_PX | AttitudeTarget.IGNORE_PY | AttitudeTarget.IGNORE_PZ
        
        msg.body_rate.x = yaw_rate
        msg.body_rate.y = 0
        msg.body_rate.z = 0
        
        msg.thrust = thrust
        self.body_rate_thrust_pub.publish(msg)
        
    def publish_mpc_l1_debug_data(self):
        '''
        # 状态向量
        float64[] state           # 完整状态向量
        float64[] state_ref      # 参考状态向量
        float64[] state_error    # 状态误差

        int32 mpc_time_step      # 迭代位置
        float64 solving_time     # 求解时间
        
        # MPC控制指令
        float64[] u_mpc          # MPC控制指令
        
        # L1控制器调试信息
        # L1 debug information
        float64[] u_ad           # L1控制指令

        float64[] z_ref          # 参考状态
        float64[] z_hat          # 估计状态
        float64[] z_real         # 实际状态

        float64[] sig_hat        # 估计扰动
        float64[] z_tilde        # 状态误差
        float64[] z_tilde_ref        # 与参考状态的误差
        float64[] z_tilde_tracking   # for tracking error

        # tracking controller
        float64[] u_tracking     # 轨迹跟踪控制指令
        '''
        # 发布MPC状态
        debug_msg = MpcState()
        debug_msg.header.stamp = rospy.Time.now()
        
        current_state = self.state.tolist()
        state_ref = self.traj_state_ref[self.traj_ref_index]
        
        # transfer quaternion to euler        
        quat = current_state[3:7]
        euler = euler_from_quaternion(quat)
        state_array_new = np.hstack((current_state[0:3], euler, current_state[7:]))
        
        
        quat_ref = state_ref[3:7]
        euler_ref = euler_from_quaternion(quat_ref)
        state_array_ref_new = np.hstack((state_ref[0:3], euler_ref, state_ref[7:]))
        
        debug_msg.state = state_array_new
        debug_msg.state_ref = state_array_ref_new
        debug_msg.state_error = state_array_ref_new - state_array_new
        
        # 填充求解器信息
        # debug_msg.mpc_time_step = self.mpc_ref_index
        debug_msg.mpc_time_step = self.mpc_iter_num
        debug_msg.solving_time = self.solving_time
        
        # u_mpc need to transform to force/torque
        u_mpc_motor_thrust = self.control_command[:self.mpc_controller.platform_params.n_rotors]
        baseline_control_ft = thrustToForceTorqueAll(
                u_mpc_motor_thrust,
                self.mpc_controller.platform_params.tau_f
            )
        
        debug_msg.u_mpc = baseline_control_ft.tolist()
        
        # if self.enable_l1_control:
        debug_msg.u_ad = self.l1_controller.u_ad.tolist()
        
        debug_msg.z_ref = self.l1_controller.z_ref.tolist()
        debug_msg.z_hat = self.l1_controller.z_hat.tolist()
        debug_msg.z_real = self.l1_controller.z_real.tolist()
        
        debug_msg.sig_hat = self.l1_controller.sig_hat.tolist()
        
        debug_msg.z_tilde = self.l1_controller.z_tilde.tolist()
        debug_msg.z_tilde_ref = self.l1_controller.z_tilde_ref.tolist()
        debug_msg.z_tilde_tracking = self.l1_controller.z_tilde_tracking.tolist()
        debug_msg.u_tracking = self.l1_controller.u_tracking.tolist()
        
        # 发布消息
        self.mpc_state_pub.publish(debug_msg)
        
    def publish_mavros_setpoint_raw(self, pos_world, vel_world, acc_world, yaw, yaw_rate):
        """Publish setpoint using mavros setpoint raw for PX4 controller"""

        setpoint_msg = PositionTarget()
        setpoint_msg.header.stamp = rospy.Time.now()
        setpoint_msg.header.frame_id = "map"
        setpoint_msg.coordinate_frame = PositionTarget.FRAME_LOCAL_NED
        setpoint_msg.type_mask = setpoint_msg.IGNORE_YAW_RATE  # Don't ignore acceleration
        
        # setpoint_msg.type_mask = (
        #     PositionTarget.IGNORE_PX | PositionTarget.IGNORE_PY | PositionTarget.IGNORE_PZ |
        #     PositionTarget.IGNORE_VX | PositionTarget.IGNORE_VY | PositionTarget.IGNORE_VZ 
        # )
        
        setpoint_msg.position = Point(pos_world[0], pos_world[1], pos_world[2])
        
        setpoint_msg.velocity.x = vel_world[0]
        setpoint_msg.velocity.y = vel_world[1]
        setpoint_msg.velocity.z = vel_world[2]
        
        setpoint_msg.acceleration_or_force.x = acc_world[0]
        setpoint_msg.acceleration_or_force.y = acc_world[1]
        setpoint_msg.acceleration_or_force.z = acc_world[2]
        
        # yaw and yaw rate
        setpoint_msg.yaw = yaw
        setpoint_msg.yaw_rate = yaw_rate
        
        self.mavros_setpoint_raw_pub.publish(setpoint_msg)
        
    def publish_reference_yaw(self, yaw):
        yaw_msg = Float32()
        yaw_msg.data = yaw
        self.yaw_pub.publish(yaw_msg)
        
    # def publish_flat_target(self, pos_world, vel_world, acc_world):
        
    #     # Publish flat reference
    #     flat_target_msg = FlatTarget()
    #     flat_target_msg.header.stamp = rospy.Time.now()
    #     flat_target_msg.header.frame_id = "world"
    #     flat_target_msg.type_mask = flat_target_msg.IGNORE_SNAP_JERK  # Don't ignore acceleration
        
    #     # Position
    #     flat_target_msg.position.x = pos_world[0]
    #     flat_target_msg.position.y = pos_world[1]
    #     flat_target_msg.position.z = pos_world[2] + 3
        
    #     # Velocity (world frame)
    #     flat_target_msg.velocity.x = vel_world[0]
    #     flat_target_msg.velocity.y = vel_world[1]
    #     flat_target_msg.velocity.z = vel_world[2]
        
    #     # Acceleration (world frame)
    #     flat_target_msg.acceleration.x = acc_world[0]
    #     flat_target_msg.acceleration.y = acc_world[1]
    #     flat_target_msg.acceleration.z = acc_world[2]
        
    #     # Publish messages
    #     self.flat_target_pub.publish(flat_target_msg)
        
    def mav_state_callback(self, msg):
        self.current_state = msg
        
    def arm_state_callback(self, msg):
        self.arm_state = msg
        
        # update self.state
        self.state[7:9] = [msg.position[1], msg.position[0]] # TODO: don't know why it is reversed
        self.state[-2:] = [msg.velocity[1], msg.velocity[0]]
        
    def callback_model_state_gazebo(self, msg):
        model_states = msg
        # Find the index of the robot model in the model_states
        try:
            index = model_states.name.index(self.robot_name)
            # print("Robot model index in Gazebo model states: ", index)
            # Get the pose and twist of the robot model
            pose = model_states.pose[index]
            twist = model_states.twist[index]
            # Update the state with the pose and twist
            self.state[0:3] = [pose.position.x,
                            pose.position.y,
                            pose.position.z-0.224]
            self.state[3:7] = [pose.orientation.x,
                            pose.orientation.y,
                            pose.orientation.z,
                            pose.orientation.w]
            self.state[7:10] = [twist.linear.x,
                            twist.linear.y,
                            twist.linear.z]
            self.state[10:13] = [twist.angular.x,
                                twist.angular.y,
                                twist.angular.z]
        except ValueError: 
            rospy.logerr("Robot model not found in Gazebo model states")
            return    
    
    def callback_model_local_position(self, msg):
        """处理来自MAVROS的本地位置信息"""
        pose = msg.pose.pose
        twist = msg.twist.twist
        
        
        state_new = np.copy(self.state)
        # 更新位置
        state_new[0:3] = [pose.position.x,
                        pose.position.y,
                        pose.position.z]
        # 更新姿态四元数
        state_new[3:7] = [pose.orientation.x,
                        pose.orientation.y,
                        pose.orientation.z,
                        pose.orientation.w]
        
        nq = self.mpc_controller.state.nq
        # 更新线速度
        state_new[nq:nq+3] = [twist.linear.x,
                            twist.linear.y,
                            twist.linear.z]
        # 更新角速度
        state_new[nq+3:nq+6] = [twist.angular.x,
                                twist.angular.y,
                                twist.angular.z]
        
        self.state = state_new
        
    def start_arm_test(self, req):
        # self.controller_started = True
        self.current_state.mode = "OFFBOARD"
        self.current_state.armed = True
        
        return TriggerResponse(success=True, message="Trajectory started.")
    
    def initialize_trajectory(self, req):
        # 初始化轨迹数据
        self.controller_started = False
        self.current_state.mode = "POSCTL"
        self.current_state.armed = False
        self.traj_finished = False
        
        return TriggerResponse(success=True, message="Trajectory initialized.")
    
<<<<<<< HEAD
    def init_arm_service_callback(self, req):
        
        # 初始化轨迹数据
        msg = JointState()
        
        # 设置header
        msg.header.stamp = rospy.Time.now()
        msg.header.frame_id = "base_link"
        
        # 设置关节名称
        msg.name = ['joint_1', 'joint_2']
        
        # 从优化轨迹中获取初始关节位置
        # initial_state = self.traj_state_ref[0]
        self.init_state = self.trajectory_obj.initial_state
        # 假设前6个状态是关节角度
        print("self.init_state: ", self.init_state[7:9])
        msg.position = [self.init_state[7], self.init_state[8]]
        msg.velocity = [1.0, 1.0]
        msg.effort = [0.3, 0.1]
        
        # 发布初始关节状态
        self.arm_control_pub.publish(msg)
        
        
        return TriggerResponse(success=True, message="Trajectory initialized.")
=======
    def start_l1_control(self, req):
        self.l1_controller.init_controller()
        self.enable_l1_control = True
        return TriggerResponse(success=True, message="L1 control started.")
    
    def stop_l1_control(self, req):
        self.l1_controller.init_controller()
        self.enable_l1_control = False
        return TriggerResponse(success=True, message="L1 control stopped.")
    
    def start_trajectory(self, req):
        # Start trajectory
        self.controller_started = True
        self.traj_finished = False
        
        # Set the start time for the trajectory
        self.controller_start_time = rospy.Time.now()
        
        return TriggerResponse(success=True, message="Trajectory started.")
>>>>>>> fcf7b299


if __name__ == '__main__':
    try:
        trajectory_publisher = TrajectoryPublisher()
        rospy.spin()
    except rospy.ROSInterruptException:
        rospy.loginfo("Node terminated.")<|MERGE_RESOLUTION|>--- conflicted
+++ resolved
@@ -110,7 +110,6 @@
         # !Note: the service is only used for arm test, do not use it in real flight
         self.start_service = rospy.Service('start_arm_test', Trigger, self.start_arm_test)
         self.init_service = rospy.Service('initialize_trajectory', Trigger, self.initialize_trajectory)
-        self.init_arm_service = rospy.Service('init arm', Trigger, self.init_arm_service_callback)
         
         self.start_l1_control_service = rospy.Service('start_l1_control', Trigger, self.start_l1_control)
         self.stop_l1_control_service = rospy.Service('stop_l1_control', Trigger, self.stop_l1_control)
@@ -779,34 +778,6 @@
         
         return TriggerResponse(success=True, message="Trajectory initialized.")
     
-<<<<<<< HEAD
-    def init_arm_service_callback(self, req):
-        
-        # 初始化轨迹数据
-        msg = JointState()
-        
-        # 设置header
-        msg.header.stamp = rospy.Time.now()
-        msg.header.frame_id = "base_link"
-        
-        # 设置关节名称
-        msg.name = ['joint_1', 'joint_2']
-        
-        # 从优化轨迹中获取初始关节位置
-        # initial_state = self.traj_state_ref[0]
-        self.init_state = self.trajectory_obj.initial_state
-        # 假设前6个状态是关节角度
-        print("self.init_state: ", self.init_state[7:9])
-        msg.position = [self.init_state[7], self.init_state[8]]
-        msg.velocity = [1.0, 1.0]
-        msg.effort = [0.3, 0.1]
-        
-        # 发布初始关节状态
-        self.arm_control_pub.publish(msg)
-        
-        
-        return TriggerResponse(success=True, message="Trajectory initialized.")
-=======
     def start_l1_control(self, req):
         self.l1_controller.init_controller()
         self.enable_l1_control = True
@@ -826,7 +797,6 @@
         self.controller_start_time = rospy.Time.now()
         
         return TriggerResponse(success=True, message="Trajectory started.")
->>>>>>> fcf7b299
 
 
 if __name__ == '__main__':
