#!/usr/bin/env python3
'''
Author: Lei He
Date: 2024-03-19
Description: Trajectory publisher for geometric controller, using MPC trajectory
'''

import rospy
import numpy as np
import time
from nav_msgs.msg import Odometry, Path
from geometry_msgs.msg import PoseStamped
from geometry_msgs.msg import TwistStamped
from eagle_mpc_msgs.msg import MpcState
from utils.create_problem import get_opt_traj, create_mpc_controller
from utils.u_convert import thrustToForceTorqueAll

# from controller_msgs.msg import FlatTarget
from mavros_msgs.msg import State, PositionTarget, AttitudeTarget
from tf.transformations import quaternion_matrix
from geometry_msgs.msg import Point, Vector3
from std_msgs.msg import Float32, Header
from tf.transformations import euler_from_quaternion, quaternion_from_euler
from eagle_mpc_msgs.msg import SolverPerformance, MpcState, MpcControl
from l1_control.L1AdaptiveController_v1 import L1AdaptiveController_V1
from l1_control.L1AdaptiveController_v2 import L1AdaptiveControllerAll
from l1_control.L1AdaptiveController_v3 import L1AdaptiveControllerRefactored
from typing import Dict, Any, Tuple
from sensor_msgs.msg import JointState
from std_srvs.srv import Trigger, TriggerResponse
from gazebo_msgs.msg import ModelStates

import crocoddyl
import pinocchio as pin

from eagle_mpc_viz import MpcController
from eagle_mpc_viz import WholeBodyStatePublisher
from eagle_mpc_viz import WholeBodyTrajectoryPublisher


class TrajectoryPublisher:
    def __init__(self): 
        # Initialize ROS node
        rospy.init_node('trajectory_publisher_mpc', anonymous=False, log_level=rospy.INFO)
        
        # Dynamic reconfigure server
        self.enable_l1_control = False
        self.using_controller_v1 = False
        self.using_controller_v3 = False

        # Get parameters
        self.robot_name = rospy.get_param('~robot_name', 's500')
        self.trajectory_name = rospy.get_param('~trajectory_name', 'displacement_real')
        self.dt_traj_opt = rospy.get_param('~dt_traj_opt', 10)  # ms
        self.use_squash = rospy.get_param('~use_squash', True)
        self.yaml_path = rospy.get_param('~yaml_path', '/home/jetson/catkin_ams/src/eagle_mpc_ros/eagle_mpc_yaml')
        self.control_rate = rospy.get_param('~control_rate', 100.0)  # Hz
        
        self.odom_source = rospy.get_param('~odom_source', 'mavros')  # mavros, gazebo  
        
        self.control_mode = rospy.get_param('~control_mode', 'MPC')  # MPC, Geometric, PX4, MPC_L1
        self.arm_enabled = rospy.get_param('~arm_enabled', True)
        self.arm_control_mode = rospy.get_param('~arm_control_mode', 'position_velocity')  # position, position_velocity, position_velocity_effort, effort
        
<<<<<<< HEAD
        self.max_thrust = rospy.get_param('~max_thrust', 8.5664 * 4)
=======
        self.max_thrust = rospy.get_param('~max_thrust', 8.0664 * 4)
        
        # for L1 controller
        self.l1_version = rospy.get_param('~l1_version', 'v2')  # v1, v2, v3
        self.As_coef = rospy.get_param('~As_coef', -1)
        self.filter_time_constant = rospy.get_param('~filter_time_constant', 0.2)
>>>>>>> d4de1f39
        
        self.mpc_iter_num = 0
        self.mpc_start_cost = 0.0
        self.mpc_final_cost = 0.0
        
        self.mpc_controller = None
        self.l1_controller = None
        
        self.using_position_error_feedback = False
        
        # set numpy print precision
        # np.set_printoptions(precision=2, suppress=True)
        np.set_printoptions(formatter={'float': lambda x: f"{x:>4.2f}"})  # 固定 6 位小数
        
        # Load trajectory
        self.load_trajectory()
        if self.control_mode == 'MPC':
            self.init_mpc_controller()
            self._init_l1_controller()
        
        # Subscriber
        self.current_state = State()
        self.arm_state = JointState()
        self.mav_state_sub = rospy.Subscriber('/mavros/state', State, self.mav_state_callback)
        self.arm_state_sub = rospy.Subscriber('/joint_states', JointState, self.arm_state_callback)
        
        # print("Waiting for MAVROS state...")
        # rospy.wait_for_message("/mavros/state", State, timeout=5)
        # print("MAVROS state received")
        
        if self.odom_source == 'mavros':
            self.odom_sub = rospy.Subscriber("/mavros/local_position/odom", Odometry, self.callback_model_local_position)
        else:
            self.odom_sub = rospy.Subscriber("/gazebo/model_states", ModelStates, self.callback_model_state_gazebo)
            # print("Waiting for MAVROS local position...")
            # rospy.wait_for_message("/mavros/local_position/odom", Odometry, timeout=5)
            # print("MAVROS local position received")
        
        # Publishers
        self.pose_pub = rospy.Publisher('/reference/pose', PoseStamped, queue_size=10)
        # self.flat_target_pub = rospy.Publisher('/reference/flatsetpoint', FlatTarget, queue_size=10)
        self.mavros_setpoint_raw_pub = rospy.Publisher('/mavros/setpoint_raw/local', PositionTarget, queue_size=10)
        self.yaw_pub = rospy.Publisher('/reference/yaw', Float32, queue_size=10)
        self.body_rate_thrust_pub = rospy.Publisher('/mavros/setpoint_raw/attitude', AttitudeTarget, queue_size=10)
        self.mpc_state_pub = rospy.Publisher("/mpc/state", MpcState, queue_size=10)
        self.arm_control_pub = rospy.Publisher('/desired_joint_states', JointState, queue_size=10)
        
        self.partialTrajectoryPub = WholeBodyTrajectoryPublisher('whole_body_partial_trajectory_current',
                                                                     self.mpc_controller.robot_model,
                                                                     self.mpc_controller.platform_params,
                                                                     frame_id="world")
        
        self.statePub_target = WholeBodyStatePublisher('whole_body_state_target',
                                                self.mpc_controller.robot_model,
                                                self.mpc_controller.platform_params,
                                                frame_id="world")
        
        self.statePub_current = WholeBodyStatePublisher('whole_body_state_current',
                                                self.mpc_controller.robot_model,
                                                self.mpc_controller.platform_params,
                                                frame_id="world")
        
        # Initialize Path publisher
        self.path_pub = rospy.Publisher('uav_path', Path, queue_size=10)
        self.path_msg = Path()
        self.path_msg.header.frame_id = "map"
        
        # Services  
        # !Note: the service is only used for arm test, do not use it in real flight
        self.start_service = rospy.Service('start_arm_test', Trigger, self.start_arm_test)
        self.init_service = rospy.Service('initialize_trajectory', Trigger, self.initialize_trajectory)
        
        self.start_l1_control_service = rospy.Service('start_l1_control', Trigger, self.start_l1_control)
        self.stop_l1_control_service = rospy.Service('stop_l1_control', Trigger, self.stop_l1_control)
        self.start_trajectory_service = rospy.Service('start_trajectory', Trigger, self.start_trajectory)
        
        # --------------------------------------timer--------------------------------------
        # Timer 1: for publishing trajectory
        self.controller_started = False
        self.controller_started_last = False
        self.traj_finished = False
        self.timer = rospy.Timer(rospy.Duration(1.0/self.control_rate), self.controller_callback)
        
        # timer 2: 1 Hz state check to start MPC controller
        self.mpc_status_timer = rospy.Timer(rospy.Duration(0.01), self.mpc_status_time_callback)
        
        rospy.loginfo("Trajectory publisher initialized")
        
    def init_mpc_controller(self):
        # create mpc controller to get tau_f
        mpc_name = "rail"
        mpc_yaml = '{}/mpc/{}_mpc_real.yaml'.format(self.yaml_path, self.robot_name)
        self.mpc_controller = create_mpc_controller(
            mpc_name,
            self.trajectory_obj,
            self.traj_state_ref,
            self.dt_traj_opt,
            mpc_yaml
        )
        
        self.state = self.mpc_controller.state.zero()
        
        self.thrust_command = np.zeros(self.mpc_controller.platform_params.n_rotors)
        self.speed_command = np.zeros(self.mpc_controller.platform_params.n_rotors)
        self.total_thrust = 0.0
        
    def _init_l1_controller(self) -> None:
        """Initialize L1 adaptive controller."""
        dt_controller = 1.0/self.control_rate
        robot_model = self.mpc_controller.robot_model

        if self.l1_version == 'v3':
            self.l1_controller = L1AdaptiveControllerRefactored(
                dt=dt_controller, 
                robot_model=robot_model, 
                As_coef=self.As_coef,
                filter_time_constant=self.filter_time_constant
            )
        elif self.l1_version == 'v1':
            self.l1_controller = L1AdaptiveController_V1(
                dt=dt_controller, 
                robot_model=robot_model, 
<<<<<<< HEAD
                As_coef=-10,
                filter_time_constant=0.3
=======
                As_coef=self.As_coef,
                filter_time_constant=self.filter_time_constant
>>>>>>> d4de1f39
            )
        elif self.l1_version == 'v2':
            self.l1_controller = L1AdaptiveControllerAll(
                dt=dt_controller, 
                robot_model=robot_model, 
<<<<<<< HEAD
                As_coef=-1,
                filter_time_constant=0.5
=======
                As_coef=self.As_coef,
                filter_time_constant=self.filter_time_constant
>>>>>>> d4de1f39
            )
        else:
            rospy.logwarn("Invalid L1 controller version")
            return

        self.l1_controller.init_controller()

    def load_trajectory(self):
        """Load and initialize trajectory"""
        try:
            # Get trajectory from eagle_mpc
            self.traj_solver, self.traj_state_ref, traj_problem, self.trajectory_obj = get_opt_traj(
                self.robot_name,
                self.trajectory_name,
                self.dt_traj_opt,
                self.use_squash,
                self.yaml_path
            )
            
            self.trajectory_duration = self.trajectory_obj.duration  # ms
            rospy.loginfo(f"Loaded trajectory with duration: {self.trajectory_duration}ms")
            
            # Pre-calculate accelerations using finite differences
            self.accelerations = []
            dt = self.dt_traj_opt / 1000.0  # Convert to seconds
            
            for i in range(len(self.traj_state_ref)):
                # Get current velocities in body frame
                vel_body = self.traj_state_ref[i][7:10]  # [vx, vy, vz]
                quat = self.traj_state_ref[i][3:7]  # [qx, qy, qz, qw]
                
                # Convert body velocities to world frame
                R = quaternion_matrix([quat[0], quat[1], quat[2], quat[3]])[:3, :3]
                vel_world = R @ vel_body
                
                # Calculate acceleration using finite differences
                if i == 0:
                    # Forward difference for first point
                    vel_next = R @ self.traj_state_ref[i+1][7:10]
                    acc = (vel_next - vel_world) / dt
                elif i == len(self.traj_state_ref) - 1:
                    # Backward difference for last point
                    vel_prev = R @ self.traj_state_ref[i-1][7:10]
                    acc = (vel_world - vel_prev) / dt
                else:
                    # Central difference for interior points
                    vel_next = R @ self.traj_state_ref[i+1][7:10]
                    vel_prev = R @ self.traj_state_ref[i-1][7:10]
                    acc = (vel_next - vel_prev) / (2 * dt)
                
                self.accelerations.append(acc)
            
        except Exception as e:
            rospy.logerr(f"Failed to load trajectory: {str(e)}")
            raise

    def controller_callback(self, event):
        """Timer callback to publish trajectory setpoints"""
        
        # Three conditions: not_started, started, finished       
        if self.controller_started and not self.traj_finished:
            self.controller_time = rospy.Time.now() - self.controller_start_time
            self.mpc_ref_index = int(self.controller_time.to_sec() * 1000.0)
            self.traj_ref_index = int(self.mpc_ref_index / self.dt_traj_opt)
            # if self.traj_ref_index == 0:
            #     self._init_l1_controller()
            #     print("L1 controller initialized")
            
            if self.traj_ref_index >= len(self.traj_state_ref):
                self.traj_finished = True
                self.controller_started_last = False
                self.traj_ref_index = len(self.traj_state_ref)-1
                rospy.loginfo("Trajectory finished")
                
            rospy.loginfo(f"Trajectory index: {self.traj_ref_index}/ {len(self.traj_state_ref)}")
                
        elif self.traj_finished:
            self.traj_ref_index = len(self.traj_state_ref)-1
        else:
            self.traj_ref_index = 0
            
        # Get current reference state
        ref_state = self.traj_state_ref[self.traj_ref_index]
        
        # Get rotation matrix from quaternion
        R = quaternion_matrix([ref_state[3], ref_state[4], ref_state[5], ref_state[6]])[:3, :3]
        
        # Convert body velocities to world frame
        vel_body = ref_state[7:10]
        vel_world = R @ vel_body
        
        # Get pre-calculated acceleration
        acc_world = self.accelerations[self.traj_ref_index]
        
        # Get yaw from quaternion
        quat = ref_state[3:7]
        yaw = euler_from_quaternion([quat[0], quat[1], quat[2], quat[3]])[2]
        
        if self.traj_finished:
            vel_world = np.zeros(3)
            acc_world = np.zeros(3)
        
        # Publish control command
        if self.control_mode == 'PX4':
            # using default PX4 controller, recieve p, v, a
            self.publish_mavros_setpoint_raw(ref_state[0:3], vel_world, acc_world, yaw, 0)  
        elif self.control_mode == 'Geometric':
            # using geometric controller
            self.publish_flat_target(ref_state[0:3], vel_world, acc_world)
            self.publish_reference_yaw(yaw)
        elif self.control_mode == 'MPC':
            # using MPC controller
            self.get_mpc_command()
            
            if self.enable_l1_control:
                # using L1 controller
                self.get_l1_control(self.state, self.mpc_ref_index)
            else:
                # using MPC controller
                self._init_l1_controller()
                
            self.publish_l1_control_command(self.l1_controller.u_mpc, self.l1_controller.u_ad, self.l1_controller.u_tracking)
            
            if self.arm_enabled:
                self.publish_arm_control_command()
                
            # debug info
            self.publish_mpc_l1_debug_data()
        else:
            rospy.logwarn("Invalid control mode")
            
        # Publish whole body state
        self.publish_wholebody_state_target()
        self.publish_wholebody_state_current()

    def get_mpc_command(self):
        self.mpc_controller.problem.x0 = self.state
            
        if self.controller_started:
            self.controller_time = rospy.Time.now() - self.controller_start_time
            self.mpc_ref_index = int(self.controller_time.to_sec() * 1000.0)
        else:
            self.mpc_ref_index = 0
            
        # update problem
        self.mpc_controller.updateProblem(self.mpc_ref_index)   # update problem using current time in ms
        
        time_start = rospy.Time.now()
        self.mpc_controller.solver.solve(
            self.mpc_controller.solver.xs,
            self.mpc_controller.solver.us,
            self.mpc_controller.iters
        )
        time_end = rospy.Time.now()
        
        # get MPC debug info
        self.mpc_iter_num = self.mpc_controller.solver.iter
        self.solving_time = (time_end - time_start).to_sec()
        self.mpc_start_cost = self.mpc_controller.logger.costs[0]
        self.mpc_final_cost = self.mpc_controller.logger.costs[-1]
        rospy.logdebug("MPC index: {} Solving time: {}".format(self.mpc_ref_index, self.solving_time))
         
        # get mpc control command
        self.control_command = self.mpc_controller.solver.us_squash[0]
        self.thrust_command = self.control_command[:len(self.thrust_command)]
        
        rospy.logdebug('MPC state          : {}'.format(self.state))
        rospy.logdebug('MPC reference state: {}'.format(self.traj_state_ref[self.traj_ref_index]))
        rospy.logdebug('MPC control command: {}'.format(self.control_command))
        
        # get planned state
        self.state_ref = self.mpc_controller.solver.xs[1]
        
        # get body rate command from planned next state
        self.roll_rate_ref = self.state_ref[self.mpc_controller.robot_model.nq + 3]
        self.pitch_rate_ref = self.state_ref[self.mpc_controller.robot_model.nq + 4]
        self.yaw_rate_ref = self.state_ref[self.mpc_controller.robot_model.nq + 5]
        
        # get thrust command
        self.total_thrust = np.sum(self.thrust_command)
      
    def get_l1_control(self, current_state: np.ndarray, time_step: int) -> Tuple[np.ndarray, Dict[str, Any]]:
        """Get control command from L1 controller."""
        
        # Get the baseline control from mpc_controller_l1
        baseline_control = np.copy(self.mpc_controller.solver.us_squash[0])
        
        # Convert to force/torque
        baseline_control_ft = thrustToForceTorqueAll(
                baseline_control,
                self.mpc_controller.platform_params.tau_f
            )
        
        index_plan = self.traj_ref_index
        
        if self.l1_version == 'v3':
            self.l1_controller.compute_control(current_state.copy(), baseline_control_ft)
        elif self.l1_version == 'v1':
            # Update current state and reference
            self.l1_controller.current_state = current_state.copy()
            self.l1_controller.z_ref_all = self.traj_state_ref[index_plan].copy()
            self.l1_controller.z_ref = self.l1_controller.get_state_angle_single_rad(self.l1_controller.z_ref_all)[self.l1_controller.state_dim_euler:]
            
            # update z_real using current state
            self.l1_controller.z_real = self.l1_controller.get_state_angle_single_rad(self.l1_controller.current_state)[self.l1_controller.state_dim_euler:]
            
            # transfer z_ref and z_measure to anglself.control_command
            self.l1_controller.u_mpc = baseline_control_ft.copy()
            
            # 1. Update state predictor
            self.l1_controller.update_z_hat()
            
            # 2. Update state predictor error
            self.l1_controller.update_z_tilde()
            
            # 3. Estimate disturbance
            self.l1_controller.update_sig_hat_v1()
            
            # 4. Filter the matched uncertainty estimate
            self.l1_controller.update_u_ad()
        else:
            
            # Update current state and reference
            self.l1_controller.current_state = current_state.copy()
            self.l1_controller.z_ref_all = self.traj_state_ref[index_plan].copy()
            self.l1_controller.z_ref = self.l1_controller.get_state_angle_single_rad(self.l1_controller.z_ref_all)
            
            # update z_real using current state
            self.l1_controller.z_real = self.l1_controller.get_state_angle_single_rad(self.l1_controller.current_state)
            
            # transfer z_ref and z_measure to anglself.control_command
            self.l1_controller.u_mpc = baseline_control_ft.copy()
            
            # 1. Update state predictor
            self.l1_controller.update_z_hat()
            
            # 2. Update state predictor error
            self.l1_controller.update_z_tilde()
            
            # 3. Estimate disturbance
            self.l1_controller.update_sig_hat_all_v2()
            
            # 4. Filter the matched uncertainty estimate
            self.l1_controller.update_u_ad()
              
    def publish_mpc_control_command(self):
        '''
        发布 MPC 控制指令
            self.control_command: 优化求解器得到的控制指令，包括推力和机械臂控制
            self.thrust_command: 优化求解器得到的推力指令
        '''
        
        att_msg = AttitudeTarget()
        att_msg.header.stamp = rospy.Time.now()
        
        # 设置 type_mask，忽略姿态，仅使用角速度 + 推力
        att_msg.type_mask = AttitudeTarget.IGNORE_ATTITUDE 
        
        # 机体系角速度 (rad/s)
        att_msg.body_rate = Vector3(self.roll_rate_ref, self.pitch_rate_ref, self.yaw_rate_ref)  # 仅绕 Z 轴旋转 0.1 rad/s
        
        # 推力值 (范围 0 ~ 1)
        att_msg.thrust = self.total_thrust / self.max_thrust  # 60% 油门
        
        # 对推力进行限幅
        att_msg.thrust = np.clip(att_msg.thrust, 0, 1)

        self.body_rate_thrust_pub.publish(att_msg)
    
    def publish_arm_control_command(self):
        '''
        description: publish arm control command
        return {*}
        '''        
        joint_msg = JointState()
        joint_msg.header.stamp = rospy.Time.now()
        joint_msg.name = ['joint_1', 'joint_2']
        
        # get reference state
        ref_state = self.traj_state_ref[self.traj_ref_index]
        ref_control = self.traj_solver.us[min(self.traj_ref_index, len(self.traj_solver.us)-1)]
        # print(ref_control)
        
        if self.arm_control_mode == 'position':
            joint_msg.position = ref_state[7:9]
            joint_msg.velocity = [0.0, 0.0]
            joint_msg.effort = [0.0, 0.0]
        elif self.arm_control_mode == 'position_velocity':
            joint_msg.position = ref_state[7:9]
            joint_msg.velocity = ref_state[-2:]
            joint_msg.effort = [0.0, 0.0]
        elif self.arm_control_mode == 'position_velocity_effort':  # this mode is not working, effort is not used
            joint_msg.position = ref_state[7:9]
            joint_msg.velocity = ref_state[-2:]
            joint_msg.effort = ref_control[-2:]*1000
        elif self.arm_control_mode == 'effort':
            joint_msg.position = [0.0, 0.0]
            joint_msg.velocity = [0.0, 0.0]
            joint_msg.effort = [self.control_command[-2], self.control_command[-1]]
            # joint_msg.effort = [0.1, 0.05]
            
        # add constrain to joint position
        joint_msg.position[0] = np.clip(joint_msg.position[0], -1.57, 1.57)
        joint_msg.position[1] = np.clip(joint_msg.position[1], -1.57, 1.57)
        
        joint_msg.velocity[0] = np.clip(joint_msg.velocity[0], -1.0, 1.0)
        joint_msg.velocity[1] = np.clip(joint_msg.velocity[1], -1.0, 1.0)
        
        joint_msg.effort[0] = np.clip(joint_msg.effort[0], -0.3, 0.3)
        joint_msg.effort[1] = np.clip(joint_msg.effort[1], -0.3, 0.3)
        
        self.arm_control_pub.publish(joint_msg)
        
    def publish_l1_control_command(self, u_mpc, u_ad, u_tracking):
        '''
        发布L1的控制指令
            u_ad: L1控制器得到的控制指令，包括推力、力矩和机械臂控制力矩， 如何转换成 PX4 控制指令 推力+角速度？
            如何得到角速度？
            可以用当前的控制量在名义模型上进行仿真，得到下一时刻的角速度，设置为期望角速度
            
            【solved】:将L1得到的力矩作为期望角速度的增量
        '''
        
        self.control_command = self.mpc_controller.solver.us_squash[0]
        self.thrust_command = self.control_command[:len(self.thrust_command)]
        
        # get planned state
        self.state_ref = self.mpc_controller.solver.xs[1]
        
        # get body rate command from MPC
        self.roll_rate_ref_old = self.state_ref[self.mpc_controller.robot_model.nq + 3]
        self.pitch_rate_ref_old = self.state_ref[self.mpc_controller.robot_model.nq + 4]
        self.yaw_rate_ref_old = self.state_ref[self.mpc_controller.robot_model.nq + 5]
        
        # get additional body rate control command
        model = self.mpc_controller.robot_model
        data = model.createData()
        q = self.state[:model.nq]    # state
        v = self.state[model.nq:]    # velocity
        u = u_mpc + u_ad                      # using l1 control command
        dt = 1 / self.control_rate
        v_hat = pin.aba(model, data, q, v, u_ad)   # 使用u_ad来得到角速度的增量
        
        self.roll_rate_ref = self.state_ref[self.mpc_controller.robot_model.nq + 3] + v_hat[3] * dt
        self.pitch_rate_ref = self.state_ref[self.mpc_controller.robot_model.nq + 4] + v_hat[4] * dt
        self.yaw_rate_ref = self.state_ref[self.mpc_controller.robot_model.nq + 5] + v_hat[5] * dt
        
        # get thrust command
        self.total_thrust = np.sum(self.thrust_command) + u_ad[2] + u_tracking[2] # add u_ad[2] to total thrust +10
        
        att_msg = AttitudeTarget()
        att_msg.header.stamp = rospy.Time.now()
        
        # 设置 type_mask，忽略姿态，仅使用角速度 + 推力
        att_msg.type_mask = AttitudeTarget.IGNORE_ATTITUDE 
        
        # 机体系角速度 (rad/s)
        att_msg.body_rate = Vector3(self.roll_rate_ref_old, self.pitch_rate_ref_old, self.yaw_rate_ref_old)  # 仅绕 Z 轴旋转 0.1 rad/s
        
        # 推力值 (范围 0 ~ 1)
        att_msg.thrust = self.total_thrust / self.max_thrust  # 60% 油门
        
        # 对推力进行限幅
        att_msg.thrust = np.clip(att_msg.thrust, 0, 1)

        self.body_rate_thrust_pub.publish(att_msg)
            
    def mpc_status_time_callback(self, event):
        # check if the controller is started
        if self.controller_started:
            rospy.loginfo("MPC controller is started")
        else:
            rospy.loginfo("MPC controller is not started")
            
        # check if model is offboard
        if self.current_state.mode == "OFFBOARD":
            rospy.loginfo("Model is offboard")
        else:
            rospy.loginfo("Model is not offboard")
            self.controller_started = False
        
        # check if model is armed
        if self.current_state.armed:
            rospy.loginfo("Model is armed")
        else:
            rospy.loginfo("Model is not armed")
            self.controller_started = False
            
        # check if all conditions are met
        if not self.controller_started and self.current_state.mode == "OFFBOARD" and self.current_state.armed:
            rospy.loginfo("All conditions met for MPC start")
            self.controller_started = True
            self.traj_finished = False
            self.controller_start_time = rospy.Time.now()
        else:
            # self.controller_started = False
            rospy.loginfo("Not all conditions met for MPC start")
        
    def publish_body_rate_thrust(self, yaw_rate, thrust):
        msg = AttitudeTarget()
        msg.header = Header()
        msg.header.stamp = rospy.Time.now()
        msg.header.frame_id = "map" 

        msg.type_mask = AttitudeTarget.IGNORE_PX | AttitudeTarget.IGNORE_PY | AttitudeTarget.IGNORE_PZ
        
        msg.body_rate.x = yaw_rate
        msg.body_rate.y = 0
        msg.body_rate.z = 0
        
        msg.thrust = thrust
        self.body_rate_thrust_pub.publish(msg)
        
    def publish_mpc_l1_debug_data(self):
        '''
        # 状态向量
        float64[] state           # 完整状态向量
        float64[] state_ref      # 参考状态向量
        float64[] state_error    # 状态误差

        int32 mpc_time_step      # 迭代位置
        float64 solving_time     # 求解时间
        
        # MPC控制指令
        float64[] u_mpc          # MPC控制指令
        
        # L1控制器调试信息
        # L1 debug information
        float64[] u_ad           # L1控制指令

        float64[] z_ref          # 参考状态
        float64[] z_hat          # 估计状态
        float64[] z_real         # 实际状态

        float64[] sig_hat        # 估计扰动
        float64[] z_tilde        # 状态误差
        float64[] z_tilde_ref        # 与参考状态的误差
        float64[] z_tilde_tracking   # for tracking error

        # tracking controller
        float64[] u_tracking     # 轨迹跟踪控制指令
        '''
        # 发布MPC状态
        debug_msg = MpcState()
        debug_msg.header.stamp = rospy.Time.now()
        
        current_state = self.state.tolist()
        state_ref = self.traj_state_ref[self.traj_ref_index]
        
        # transfer quaternion to euler        
        quat = current_state[3:7]
        euler = euler_from_quaternion(quat)
        state_array_new = np.hstack((current_state[0:3], euler, current_state[7:]))
        
        
        quat_ref = state_ref[3:7]
        euler_ref = euler_from_quaternion(quat_ref)
        state_array_ref_new = np.hstack((state_ref[0:3], euler_ref, state_ref[7:]))
        
        state_ref_next = self.state_ref.copy()
        euler_ref_next = euler_from_quaternion(state_ref_next[3:7])
        state_array_ref_next = np.hstack((state_ref_next[0:3], euler_ref_next, state_ref_next[7:]))
        
        debug_msg.state = state_array_new
        debug_msg.state_ref = state_array_ref_new
        debug_msg.state_error = state_array_ref_new - state_array_new
        debug_msg.state_ref_next = state_array_ref_next # state next reference
        
        # MPC performance info
        debug_msg.mpc_time_step = self.mpc_ref_index
        debug_msg.mpc_iter_num = self.mpc_iter_num
        debug_msg.solving_time = self.solving_time
        debug_msg.mpc_start_cost = self.mpc_start_cost
        debug_msg.mpc_final_cost = self.mpc_final_cost
        
        # u_mpc need to transform to force/torque
        u_mpc_motor_thrust = self.control_command[:self.mpc_controller.platform_params.n_rotors]
        baseline_control_ft = thrustToForceTorqueAll(
                u_mpc_motor_thrust,
                self.mpc_controller.platform_params.tau_f
            )
        
        debug_msg.u_mpc = baseline_control_ft.tolist()
        
        # if self.enable_l1_control:
        debug_msg.u_ad = self.l1_controller.u_ad.tolist()
        
        debug_msg.z_ref = self.l1_controller.z_ref.tolist()
        debug_msg.z_hat = self.l1_controller.z_hat.tolist()
        debug_msg.z_real = self.l1_controller.z_real.tolist()
        
        debug_msg.sig_hat = self.l1_controller.sig_hat.tolist()
        
        debug_msg.z_tilde = self.l1_controller.z_tilde.tolist()
        debug_msg.z_tilde_ref = self.l1_controller.z_tilde_ref.tolist()
        debug_msg.z_tilde_tracking = self.l1_controller.z_tilde_tracking.tolist()
        debug_msg.u_tracking = self.l1_controller.u_tracking.tolist()
        
        # 发布消息
        self.mpc_state_pub.publish(debug_msg)
        
    def publish_mavros_setpoint_raw(self, pos_world, vel_world, acc_world, yaw, yaw_rate):
        """Publish setpoint using mavros setpoint raw for PX4 controller"""

        setpoint_msg = PositionTarget()
        setpoint_msg.header.stamp = rospy.Time.now()
        setpoint_msg.header.frame_id = "map"
        setpoint_msg.coordinate_frame = PositionTarget.FRAME_LOCAL_NED
        setpoint_msg.type_mask = setpoint_msg.IGNORE_YAW_RATE  # Don't ignore acceleration
        
        # setpoint_msg.type_mask = (
        #     PositionTarget.IGNORE_PX | PositionTarget.IGNORE_PY | PositionTarget.IGNORE_PZ |
        #     PositionTarget.IGNORE_VX | PositionTarget.IGNORE_VY | PositionTarget.IGNORE_VZ 
        # )
        
        setpoint_msg.position = Point(pos_world[0], pos_world[1], pos_world[2])
        
        setpoint_msg.velocity.x = vel_world[0]
        setpoint_msg.velocity.y = vel_world[1]
        setpoint_msg.velocity.z = vel_world[2]
        
        setpoint_msg.acceleration_or_force.x = acc_world[0]
        setpoint_msg.acceleration_or_force.y = acc_world[1]
        setpoint_msg.acceleration_or_force.z = acc_world[2]
        
        # yaw and yaw rate
        setpoint_msg.yaw = yaw
        setpoint_msg.yaw_rate = yaw_rate
        
        self.mavros_setpoint_raw_pub.publish(setpoint_msg)
        
    def publish_reference_yaw(self, yaw):
        yaw_msg = Float32()
        yaw_msg.data = yaw
        self.yaw_pub.publish(yaw_msg)
        
    # def publish_flat_target(self, pos_world, vel_world, acc_world):
        
    #     # Publish flat reference
    #     flat_target_msg = FlatTarget()
    #     flat_target_msg.header.stamp = rospy.Time.now()
    #     flat_target_msg.header.frame_id = "world"
    #     flat_target_msg.type_mask = flat_target_msg.IGNORE_SNAP_JERK  # Don't ignore acceleration
        
    #     # Position
    #     flat_target_msg.position.x = pos_world[0]
    #     flat_target_msg.position.y = pos_world[1]
    #     flat_target_msg.position.z = pos_world[2] + 3
        
    #     # Velocity (world frame)
    #     flat_target_msg.velocity.x = vel_world[0]
    #     flat_target_msg.velocity.y = vel_world[1]
    #     flat_target_msg.velocity.z = vel_world[2]
        
    #     # Acceleration (world frame)
    #     flat_target_msg.acceleration.x = acc_world[0]
    #     flat_target_msg.acceleration.y = acc_world[1]
    #     flat_target_msg.acceleration.z = acc_world[2]
        
    #     # Publish messages
    #     self.flat_target_pub.publish(flat_target_msg)
        
    def mav_state_callback(self, msg):
        self.current_state = msg
        
    def arm_state_callback(self, msg):
        self.arm_state = msg
        
        # update self.state
        self.state[7:9] = [msg.position[1], msg.position[0]] # TODO: don't know why it is reversed
        self.state[-2:] = [msg.velocity[1], msg.velocity[0]]
        
    def callback_model_state_gazebo(self, msg):
        model_states = msg
        try:
            index = model_states.name.index(self.robot_name)
            pose = model_states.pose[index]
            twist = model_states.twist[index]
            
            # Update the state with the pose and twist
            self.state[0:3] = [pose.position.x,
                            pose.position.y,
                            pose.position.z - 0.224]
            self.state[3:7] = [pose.orientation.x,
                            pose.orientation.y,
                            pose.orientation.z,
                            pose.orientation.w]
            self.state[7:10] = [twist.linear.x,
                                twist.linear.y,
                                twist.linear.z]
            self.state[10:13] = [twist.angular.x,
                                twist.angular.y,
                                twist.angular.z]
        except ValueError:
            rospy.logerr("Robot model not found in Gazebo model states")
            return  
    
    def callback_model_local_position(self, msg):
        """处理来自MAVROS的本地位置信息"""
        pose = msg.pose.pose
        twist = msg.twist.twist
        
        
        state_new = np.copy(self.state)
        # 更新位置
        state_new[0:3] = [pose.position.x,
                        pose.position.y,
                        pose.position.z]
        # 更新姿态四元数
        state_new[3:7] = [pose.orientation.x,
                        pose.orientation.y,
                        pose.orientation.z,
                        pose.orientation.w]
        
        nq = self.mpc_controller.state.nq
        # 更新线速度
        state_new[nq:nq+3] = [twist.linear.x,
                            twist.linear.y,
                            twist.linear.z]
        # 更新角速度
        state_new[nq+3:nq+6] = [twist.angular.x,
                                twist.angular.y,
                                twist.angular.z]
        
        self.state = state_new
        
    def start_arm_test(self, req):
        # self.controller_started = True
        self.current_state.mode = "OFFBOARD"
        self.current_state.armed = True
        
        return TriggerResponse(success=True, message="Trajectory started.")
    
    def initialize_trajectory(self, req):
        # 初始化轨迹数据
        self.controller_started = False
        self.current_state.mode = "POSCTL"
        self.current_state.armed = False
        self.traj_finished = False
        
        return TriggerResponse(success=True, message="Trajectory initialized.")
    
    def start_l1_control(self, req):
        self.l1_controller.init_controller()
        self.enable_l1_control = True
        return TriggerResponse(success=True, message="L1 control started.")
    
    def stop_l1_control(self, req):
        self.enable_l1_control = False
        # self.l1_controller.init_controller()
        return TriggerResponse(success=True, message="L1 control stopped.")
    
    def start_trajectory(self, req):
        # Start trajectory
        self.controller_started = True
        self.traj_finished = False
        
        # Set the start time for the trajectory
        self.controller_start_time = rospy.Time.now()
        
        return TriggerResponse(success=True, message="Trajectory started.")

    def publish_wholebody_state_target(self):
        x = self.traj_state_ref[self.traj_ref_index]
        nq = self.mpc_controller.robot_model.nq
        nRotors = self.mpc_controller.platform_params.n_rotors
        
        u = self.traj_solver.us_squash[self.traj_ref_index-1]
        
        # publish  t, q, v, thrusts, tau
        self.statePub_target.publish(0.123, x[:nq], x[nq:], u[:nRotors], u[nRotors:])

        # qs, vs, ts = [], [], []
        # for x in self.mpc_controller.xss[self.traj_ref_index]:
        #     qs.append(x[:nq])
        #     vs.append(x[nq:])
        #     ts.append(0.1)
        # if self.horizon_enabled:
        #     self.partialTrajectoryPub.publish(ts[0::2], qs[0::2], vs[0::2])

    def publish_wholebody_state_current(self):
        x = self.state
        nq = self.mpc_controller.robot_model.nq
        nRotors = self.mpc_controller.platform_params.n_rotors
        
        u = self.mpc_controller.solver.us_squash[0]
        
        # publish  t, q, v, thrusts, tau
        self.statePub_current.publish(0.123, x[:nq], x[nq:], u[:nRotors], u[nRotors:])
        
        # publish plan horizon
        qs, vs, ts = [], [], []
        for x in self.mpc_controller.solver.xs:
            qs.append(x[:nq])
            vs.append(x[nq:])
            ts.append(0.1)
        self.partialTrajectoryPub.publish(ts[0::2], qs[0::2], vs[0::2])
        
        # Add current position to the path
        pose_msg = PoseStamped()
        pose_msg.header.stamp = rospy.Time.now()
        pose_msg.header.frame_id = "map"
        pose_msg.pose.position.x = self.state[0]
        pose_msg.pose.position.y = self.state[1]
        pose_msg.pose.position.z = self.state[2]
        self.path_msg.poses.append(pose_msg)
        
        # 限制路径长度
        if len(self.path_msg.poses) > 1000:
            self.path_msg.poses.pop(0)  # 移除最早的点
        
        # Publish the path
        self.path_pub.publish(self.path_msg)
        
if __name__ == '__main__':
    try:
        trajectory_publisher = TrajectoryPublisher()
        rospy.spin()
    except rospy.ROSInterruptException:
        rospy.loginfo("Node terminated.")<|MERGE_RESOLUTION|>--- conflicted
+++ resolved
@@ -62,16 +62,12 @@
         self.arm_enabled = rospy.get_param('~arm_enabled', True)
         self.arm_control_mode = rospy.get_param('~arm_control_mode', 'position_velocity')  # position, position_velocity, position_velocity_effort, effort
         
-<<<<<<< HEAD
-        self.max_thrust = rospy.get_param('~max_thrust', 8.5664 * 4)
-=======
         self.max_thrust = rospy.get_param('~max_thrust', 8.0664 * 4)
         
         # for L1 controller
         self.l1_version = rospy.get_param('~l1_version', 'v2')  # v1, v2, v3
         self.As_coef = rospy.get_param('~As_coef', -1)
         self.filter_time_constant = rospy.get_param('~filter_time_constant', 0.2)
->>>>>>> d4de1f39
         
         self.mpc_iter_num = 0
         self.mpc_start_cost = 0.0
@@ -194,25 +190,15 @@
             self.l1_controller = L1AdaptiveController_V1(
                 dt=dt_controller, 
                 robot_model=robot_model, 
-<<<<<<< HEAD
-                As_coef=-10,
-                filter_time_constant=0.3
-=======
                 As_coef=self.As_coef,
                 filter_time_constant=self.filter_time_constant
->>>>>>> d4de1f39
             )
         elif self.l1_version == 'v2':
             self.l1_controller = L1AdaptiveControllerAll(
                 dt=dt_controller, 
                 robot_model=robot_model, 
-<<<<<<< HEAD
-                As_coef=-1,
-                filter_time_constant=0.5
-=======
                 As_coef=self.As_coef,
                 filter_time_constant=self.filter_time_constant
->>>>>>> d4de1f39
             )
         else:
             rospy.logwarn("Invalid L1 controller version")
