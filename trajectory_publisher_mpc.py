--- conflicted
+++ resolved
@@ -54,20 +54,16 @@
 
         # Get parameters
         self.robot_name = rospy.get_param('~robot_name', 's500_uam')     # s500, s500_uam, hexacopter370_flying_arm_3
-<<<<<<< HEAD
         self.trajectory_name = rospy.get_param('~trajectory_name', 'catch_vicon_real_new')   # displacement, catch_vicon
+        self.dt_traj_opt = rospy.get_param('~dt_traj_opt', 20)  # ms
+        self.trajectory_name = rospy.get_param('~trajectory_name', 'catch_vicon')   # displacement, catch_vicon
         self.dt_traj_opt = rospy.get_param('~dt_traj_opt', 20)  # ms
         self.use_squash = rospy.get_param('~use_squash', True)
         self.yaml_path = rospy.get_param('~yaml_path', '/home/jetson/catkin_ams/src/eagle_mpc_ros/eagle_mpc_yaml')
         self.control_rate = rospy.get_param('~control_rate', 50.0)  # Hz
-=======
-        self.trajectory_name = rospy.get_param('~trajectory_name', 'catch_vicon')   # displacement, catch_vicon
-        self.dt_traj_opt = rospy.get_param('~dt_traj_opt', 20)  # ms
-        self.use_squash = rospy.get_param('~use_squash', True)
         self.use_simulation = rospy.get_param('~use_simulation', True)   #  if true, publish arm control command for ros_control
         self.yaml_path = rospy.get_param('~yaml_path', '/home/helei/catkin_eagle_mpc/src/eagle_mpc_debugger/config/yaml')
         self.control_rate = rospy.get_param('~control_rate', 100.0)  # Hz
->>>>>>> 9d7b4cb5
         
         self.odom_source = rospy.get_param('~odom_source', 'mavros')  # mavros, gazebo  
         
@@ -423,33 +419,20 @@
                 self._init_l1_controller()
             t2 = time.time()
             
-<<<<<<< HEAD
-            self.publish_l1_control_command(self.l1_controller.u_mpc, self.l1_controller.u_ad, self.l1_controller.u_tracking)
-=======
             # 3. Publish control command
             self.publish_mpc_control_command(self.l1_controller.u_mpc, self.l1_controller.u_ad, self.l1_controller.u_tracking)
->>>>>>> 9d7b4cb5
             
             if self.arm_enabled:
                 self.publish_arm_control_command()
                 
             # 4. Publish debug info
             self.publish_mpc_l1_debug_data()
-<<<<<<< HEAD
-
-            t3 = time.time()
-            
-            rospy.loginfo_throttle(1.0, f"MPC calculate time: {(t1-t0)*1000:.3f} ms")
-            rospy.loginfo_throttle(1.0, f"L1 state prep time: {(t2-t1)*1000:.3f} ms")
-            rospy.loginfo_throttle(1, f"MPC calculate time: {(t1-t0)*1000:.3f} ms, L1 calculate time: {(t2-t1)*1000:.3f} ms, publish time: {(t3-t2)*1000:.3f} ms")
-=======
             t3 = time.time()
             
             # 5. Show time info
             rospy.loginfo_throttle(1.0, f"MPC calculate time: {(t1-t0)*1000:.3f} ms")
             rospy.loginfo_throttle(1.0, f"L1 state prep time: {(t2-t1)*1000:.3f} ms")
             rospy.loginfo_throttle(1.0, f"Topic publish time: {(t3-t2)*1000:.3f} ms")
->>>>>>> 9d7b4cb5
         else:
             rospy.logwarn("Invalid control mode")
             
@@ -501,128 +484,16 @@
         self.mpc_start_cost = self.mpc_controller.logger.costs[0]
         self.mpc_final_cost = self.mpc_controller.logger.costs[-1]
         
-<<<<<<< HEAD
-        rospy.logdebug('MPC state          : {}'.format(self.state))
-        rospy.logdebug('MPC reference state: {}'.format(self.traj_state_ref[self.traj_ref_index]))
-        rospy.logdebug('MPC control command: {}'.format(self.control_command))
-        
-        # get planned state
-        # if self.controller_started:
-        #     self.state_ref = self.mpc_controller.solver.xs[1]
-        # else:
-        #     self.state_ref = self.traj_state_ref[self.traj_ref_index]
-        self.state_ref = self.mpc_controller.solver.xs[1]
-        
-        # get body rate command from planned next state
-        self.roll_rate_ref = self.state_ref[self.mpc_controller.robot_model.nq + 3]
-        self.pitch_rate_ref = self.state_ref[self.mpc_controller.robot_model.nq + 4]
-        self.yaw_rate_ref = self.state_ref[self.mpc_controller.robot_model.nq + 5]
-        
-        # get thrust command
-        self.total_thrust = np.sum(self.thrust_command)
-      
-=======
         rospy.logdebug("MPC index: {} Solving time: {}".format(self.mpc_ref_index, self.solving_time))
         rospy.logdebug('MPC state          : {}'.format(self.state[7:]))
         rospy.logdebug('MPC reference state: {}'.format(self.traj_state_ref[self.traj_ref_index][7:]))
         rospy.logdebug('MPC control command: {}'.format(self.control_command_mpc))
 
->>>>>>> 9d7b4cb5
     def get_l1_control(self, current_state: np.ndarray, time_step: int) -> Tuple[np.ndarray, Dict[str, Any]]:
         """Get control command from L1 controller."""
         
         # Get the baseline control from mpc_controller_l1
         index_plan = self.traj_ref_index
-<<<<<<< HEAD
-        
-        if self.l1_version == 'v3':
-            self.l1_controller.compute_control(current_state.copy(), baseline_control_ft)
-        elif self.l1_version == 'v1':
-            # Update current state and reference
-            self.l1_controller.current_state = current_state.copy()
-            self.l1_controller.z_ref_all = self.traj_state_ref[index_plan].copy()
-            self.l1_controller.z_ref = self.l1_controller.get_state_angle_single_rad(self.l1_controller.z_ref_all)[self.l1_controller.state_dim_euler:]
-            
-            # update z_real using current state
-            self.l1_controller.z_real = self.l1_controller.get_state_angle_single_rad(self.l1_controller.current_state)[self.l1_controller.state_dim_euler:]
-            
-            # transfer z_ref and z_measure to anglself.control_command
-            self.l1_controller.u_mpc = baseline_control_ft.copy()
-            
-            # 1. Update state predictor
-            self.l1_controller.update_z_hat()
-            
-            # 2. Update state predictor error
-            self.l1_controller.update_z_tilde()
-            
-            # 3. Estimate disturbance
-            self.l1_controller.update_sig_hat_v1()
-            
-            # 4. Filter the matched uncertainty estimate
-            self.l1_controller.update_u_ad()
-        else:
-            
-            # Update current state and reference
-            t1 = time.time()
-            self.l1_controller.current_state = current_state.copy()
-            self.l1_controller.z_ref_all = self.traj_state_ref[index_plan].copy()
-            self.l1_controller.z_ref = self.l1_controller.get_state_angle_single_rad(self.l1_controller.z_ref_all)
-            
-            # update z_real using current state
-            self.l1_controller.z_real = self.l1_controller.get_state_angle_single_rad(self.l1_controller.current_state)
-            
-            # transfer z_ref and z_measure to anglself.control_command
-            self.l1_controller.u_mpc = baseline_control_ft.copy()
-            
-            t2 = time.time()
-            # 1. Update state predictor
-            self.l1_controller.update_z_hat()
-            
-            t3 = time.time()
-            
-            # 2. Update state predictor error
-            self.l1_controller.update_z_tilde()
-            
-            t4 = time.time()
-            # 3. Estimate disturbance
-            self.l1_controller.update_sig_hat_all_v2_new()
-            t5 = time.time()
-            # 4. Filter the matched uncertainty estimate
-            self.l1_controller.update_u_ad()
-            t6 = time.time()
-            
-            # rospy.loginfo(f"L1 state prep time: {(t2-t1)*1000:.3f} ms")
-            # rospy.loginfo(f"L1 update_z_hat time: {(t3-t2)*1000:.3f} ms")
-            # rospy.loginfo(f"L1 update_z_tilde time: {(t4-t3)*1000:.3f} ms")
-            # rospy.loginfo(f"L1 update_sig_hat time: {(t5-t4)*1000:.3f} ms")
-            # rospy.loginfo(f"L1 update_u_ad time: {(t6-t5)*1000:.3f} ms")
-            # rospy.loginfo(f"L1 total time: {(t6-t1)*1000:.3f} ms")
-            
-              
-    def publish_mpc_control_command(self):
-        '''
-        发布 MPC 控制指令
-            self.control_command: 优化求解器得到的控制指令，包括推力和机械臂控制
-            self.thrust_command: 优化求解器得到的推力指令
-        '''
-        
-        att_msg = AttitudeTarget()
-        att_msg.header.stamp = rospy.Time.now()
-        
-        # 设置 type_mask，忽略姿态，仅使用角速度 + 推力
-        att_msg.type_mask = AttitudeTarget.IGNORE_ATTITUDE 
-        
-        # 机体系角速度 (rad/s)
-        att_msg.body_rate = Vector3(self.roll_rate_ref, self.pitch_rate_ref, self.yaw_rate_ref)  # 仅绕 Z 轴旋转 0.1 rad/s
-        
-        # 推力值 (范围 0 ~ 1)
-        att_msg.thrust = self.total_thrust / self.max_thrust  # 60% 油门
-        
-        # 对推力进行限幅
-        att_msg.thrust = np.clip(att_msg.thrust, 0, 1)
-
-        self.body_rate_thrust_pub.publish(att_msg)
-=======
         self.l1_controller.u_mpc = self.mpc_control_command_ft.copy()
         
         # Update current state and reference
@@ -656,7 +527,6 @@
         rospy.logdebug(f"L1 update_sig_hat time: {(t5-t4)*1000:.3f} ms")
         rospy.logdebug(f"L1 update_u_ad time: {(t6-t5)*1000:.3f} ms")
         rospy.logdebug(f"L1 total time: {(t6-t1)*1000:.3f} ms")
->>>>>>> 9d7b4cb5
     
     def publish_arm_control_command(self):
         '''
