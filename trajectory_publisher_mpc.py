#!/usr/bin/env python3
'''
Author: Lei He
Date: 2024-03-19
Description: Trajectory publisher for geometric controller, using MPC trajectory
'''

import rospy
import numpy as np
import time
from nav_msgs.msg import Odometry, Path
from geometry_msgs.msg import PoseStamped
from geometry_msgs.msg import TwistStamped
from eagle_mpc_msgs.msg import MpcState
from utils.create_problem import get_opt_traj, create_mpc_controller
from utils.u_convert import thrustToForceTorqueAll

# from controller_msgs.msg import FlatTarget
from mavros_msgs.msg import State, PositionTarget, AttitudeTarget
from tf.transformations import quaternion_matrix
from geometry_msgs.msg import Point, Vector3
from std_msgs.msg import Float32, Header
from tf.transformations import euler_from_quaternion, quaternion_from_euler
from eagle_mpc_msgs.msg import SolverPerformance, MpcState, MpcControl
from l1_control.L1AdaptiveController_v1 import L1AdaptiveController_V1
from l1_control.L1AdaptiveController_v2 import L1AdaptiveControllerAll
from l1_control.L1AdaptiveController_v3 import L1AdaptiveControllerRefactored
from typing import Dict, Any, Tuple
from sensor_msgs.msg import JointState
from std_srvs.srv import Trigger, TriggerResponse
from gazebo_msgs.msg import ModelStates

import crocoddyl
import pinocchio as pin

from eagle_mpc_viz import MpcController
from eagle_mpc_viz import WholeBodyStatePublisher
from eagle_mpc_viz import WholeBodyTrajectoryPublisher

from collections import deque


class TrajectoryPublisher:
    def __init__(self): 
        # Initialize ROS node
        rospy.init_node('trajectory_publisher_mpc', anonymous=False, log_level=rospy.INFO)
        
        # Dynamic reconfigure server
        self.enable_l1_control = False
        self.using_controller_v1 = False
        self.using_controller_v3 = False

        # Get parameters
        self.robot_name = rospy.get_param('~robot_name', 's500')
        self.trajectory_name = rospy.get_param('~trajectory_name', 'displacement_real_fast')
        self.dt_traj_opt = rospy.get_param('~dt_traj_opt', 10)  # ms
        self.use_squash = rospy.get_param('~use_squash', True)
        self.yaml_path = rospy.get_param('~yaml_path', '/home/jetson/catkin_ams/src/eagle_mpc_ros/eagle_mpc_yaml')
        self.control_rate = rospy.get_param('~control_rate', 50.0)  # Hz
        
        self.odom_source = rospy.get_param('~odom_source', 'mavros')  # mavros, gazebo  
        
        self.control_mode = rospy.get_param('~control_mode', 'MPC')  # MPC, Geometric, PX4, MPC_L1
        self.arm_enabled = rospy.get_param('~arm_enabled', True)
        self.arm_control_mode = rospy.get_param('~arm_control_mode', 'position_velocity')  # position, position_velocity, position_velocity_effort, effort
        
        self.max_thrust = rospy.get_param('~max_thrust', 8.0664 * 4)
        
        # for L1 controller
        self.l1_version = rospy.get_param('~l1_version', 'v2')  # v1, v2, v3
        self.As_coef = rospy.get_param('~As_coef', -1)
        self.filter_time_constant = rospy.get_param('~filter_time_constant', 0.4)
        
        self.mpc_iter_num = 0
        self.mpc_start_cost = 0.0
        self.mpc_final_cost = 0.0
        self.mpc_ref_index = 0
        self.traj_ref_index = 0
        
        self.mpc_controller = None
        self.l1_controller = None
        
        self.using_position_error_feedback = False
        
        self.last_times = deque(maxlen=100)  # 存储最近100次回调时间
        
        # set numpy print precision
        # np.set_printoptions(precision=2, suppress=True)
        np.set_printoptions(formatter={'float': lambda x: f"{x:>4.2f}"})  # 固定 6 位小数
        
        # Load trajectory
        self.load_trajectory()
        if self.control_mode == 'MPC':
            self.init_mpc_controller()
            self._init_l1_controller()
        
        # Subscriber
        self.current_state = State()
        self.arm_state = JointState()
        self.mav_state_sub = rospy.Subscriber('/mavros/state', State, self.mav_state_callback)
        self.arm_state_sub = rospy.Subscriber('/joint_states', JointState, self.arm_state_callback)
        
        # print("Waiting for MAVROS state...")
        # rospy.wait_for_message("/mavros/state", State, timeout=5)
        # print("MAVROS state received")
        
        if self.odom_source == 'mavros':
            self.odom_sub = rospy.Subscriber("/mavros/local_position/odom", Odometry, self.callback_model_local_position)
        else:
            self.odom_sub = rospy.Subscriber("/gazebo/model_states", ModelStates, self.callback_model_state_gazebo)
            # print("Waiting for MAVROS local position...")
            # rospy.wait_for_message("/mavros/local_position/odom", Odometry, timeout=5)
            # print("MAVROS local position received")
        
        # Publishers
        self.pose_pub = rospy.Publisher('/reference/pose', PoseStamped, queue_size=10)
        # self.flat_target_pub = rospy.Publisher('/reference/flatsetpoint', FlatTarget, queue_size=10)
        self.mavros_setpoint_raw_pub = rospy.Publisher('/mavros/setpoint_raw/local', PositionTarget, queue_size=10)
        self.yaw_pub = rospy.Publisher('/reference/yaw', Float32, queue_size=10)
        self.body_rate_thrust_pub = rospy.Publisher('/mavros/setpoint_raw/attitude', AttitudeTarget, queue_size=10)
        self.mpc_state_pub = rospy.Publisher("/mpc/state", MpcState, queue_size=10)
        self.arm_control_pub = rospy.Publisher('/desired_joint_states', JointState, queue_size=10)
        
        self.partialTrajectoryPub = WholeBodyTrajectoryPublisher('whole_body_partial_trajectory_current',
                                                                     self.mpc_controller.robot_model,
                                                                     self.mpc_controller.platform_params,
                                                                     frame_id="world")
        
        self.statePub_target = WholeBodyStatePublisher('whole_body_state_target',
                                                self.mpc_controller.robot_model,
                                                self.mpc_controller.platform_params,
                                                frame_id="world")
        
        self.statePub_current = WholeBodyStatePublisher('whole_body_state_current',
                                                self.mpc_controller.robot_model,
                                                self.mpc_controller.platform_params,
                                                frame_id="world")
        
        # Initialize Path publisher
        self.path_pub = rospy.Publisher('uav_path', Path, queue_size=10)
        self.path_msg = Path()
        self.path_msg.header.frame_id = "map"
        
        # Services  
        # !Note: the service is only used for arm test, do not use it in real flight
        self.start_service = rospy.Service('start_arm_test', Trigger, self.start_arm_test)
        self.init_service = rospy.Service('initialize_trajectory', Trigger, self.initialize_trajectory)
        
        self.start_l1_control_service = rospy.Service('start_l1_control', Trigger, self.start_l1_control)
        self.stop_l1_control_service = rospy.Service('stop_l1_control', Trigger, self.stop_l1_control)
        self.start_trajectory_service = rospy.Service('start_trajectory', Trigger, self.start_trajectory)
        
        # --------------------------------------timer--------------------------------------
        # Timer 1: for publishing trajectory
        self.controller_started = False
        self.controller_started_last = False
        self.traj_finished = False
        self.timer = rospy.Timer(rospy.Duration(1.0/self.control_rate), self.controller_callback)
        
        # timer 2: 1 Hz state check to start MPC controller
        self.mpc_status_timer = rospy.Timer(rospy.Duration(1), self.mpc_status_time_callback)
        
        rospy.loginfo("Trajectory publisher initialized")
        
    def init_mpc_controller(self):
        # create mpc controller to get tau_f
        mpc_name = "rail"
<<<<<<< HEAD
        mpc_yaml = '{}/mpc/{}_mpc_real.yaml'.format(self.yaml_path, self.robot_name)
        self.mpc_controller = create_mpc_controller(
=======
        mpc_yaml = '{}/mpc/{}_mpc.yaml'.format(self.yaml_path, self.robot_name)
        
        # Initialize trajectory tracking MPC
        self.trajectory_mpc = create_mpc_controller(
>>>>>>> 284ff65c
            mpc_name,
            self.trajectory_obj,
            self.traj_state_ref,
            self.dt_traj_opt,
            mpc_yaml
        )
        
        # Create hover reference state (all states are the same as initial state)
        hover_state_ref = [self.traj_state_ref[0]] * len(self.traj_state_ref)
        
        # Initialize hover MPC
        self.hover_mpc = create_mpc_controller(
            mpc_name,
            self.trajectory_obj,
            hover_state_ref,  # Use hover reference state
            self.dt_traj_opt,
            mpc_yaml
        )
        
        # Set initial MPC controller
        self.mpc_controller = self.hover_mpc
        
        self.state = self.mpc_controller.state.zero()
        
        self.thrust_command = np.zeros(self.mpc_controller.platform_params.n_rotors)
        self.speed_command = np.zeros(self.mpc_controller.platform_params.n_rotors)
        self.total_thrust = 0.0
        
    def _init_l1_controller(self) -> None:
        """Initialize L1 adaptive controller."""
        dt_controller = 1.0/self.control_rate
        robot_model = self.mpc_controller.robot_model

        if self.l1_version == 'v3':
            self.l1_controller = L1AdaptiveControllerRefactored(
                dt=dt_controller, 
                robot_model=robot_model, 
                As_coef=self.As_coef,
                filter_time_constant=self.filter_time_constant
            )
        elif self.l1_version == 'v1':
            self.l1_controller = L1AdaptiveController_V1(
                dt=dt_controller, 
                robot_model=robot_model, 
                As_coef=self.As_coef,
                filter_time_constant=self.filter_time_constant
            )
        elif self.l1_version == 'v2':
            self.l1_controller = L1AdaptiveControllerAll(
                dt=dt_controller, 
                robot_model=robot_model, 
                As_coef=self.As_coef,
                filter_time_constant=self.filter_time_constant
            )
        else:
            rospy.logwarn("Invalid L1 controller version")
            return

        self.l1_controller.init_controller()

    def load_trajectory(self):
        """Load and initialize trajectory"""
        try:
            # Get trajectory from eagle_mpc
            self.traj_solver, self.traj_state_ref, traj_problem, self.trajectory_obj = get_opt_traj(
                self.robot_name,
                self.trajectory_name,
                self.dt_traj_opt,
                self.use_squash,
                self.yaml_path
            )
            
            self.trajectory_duration = self.trajectory_obj.duration  # ms
            rospy.loginfo(f"Loaded trajectory with duration: {self.trajectory_duration}ms")
            
            # Pre-calculate accelerations using finite differences, only used for other controllers
            self.accelerations = []
            dt = self.dt_traj_opt / 1000.0  # Convert to seconds
            
            for i in range(len(self.traj_state_ref)):
                # Get current velocities in body frame
                vel_body = self.traj_state_ref[i][7:10]  # [vx, vy, vz]
                quat = self.traj_state_ref[i][3:7]  # [qx, qy, qz, qw]
                
                # Convert body velocities to world frame
                R = quaternion_matrix([quat[0], quat[1], quat[2], quat[3]])[:3, :3]
                vel_world = R @ vel_body
                
                # Calculate acceleration using finite differences
                if i == 0:
                    # Forward difference for first point
                    vel_next = R @ self.traj_state_ref[i+1][7:10]
                    acc = (vel_next - vel_world) / dt
                elif i == len(self.traj_state_ref) - 1:
                    # Backward difference for last point
                    vel_prev = R @ self.traj_state_ref[i-1][7:10]
                    acc = (vel_world - vel_prev) / dt
                else:
                    # Central difference for interior points
                    vel_next = R @ self.traj_state_ref[i+1][7:10]
                    vel_prev = R @ self.traj_state_ref[i-1][7:10]
                    acc = (vel_next - vel_prev) / (2 * dt)
                
                self.accelerations.append(acc)
            
        except Exception as e:
            rospy.logerr(f"Failed to load trajectory: {str(e)}")
            raise

    def controller_callback(self, event):
        """Timer callback to publish trajectory setpoints"""
        
        now = time.time()
        self.last_times.append(now)

        # 计算频率
        if len(self.last_times) >= 2:
            dt_list = [t2 - t1 for t1, t2 in zip(self.last_times, list(self.last_times)[1:])]
            avg_dt = sum(dt_list) / len(dt_list)
            freq = 1.0 / avg_dt if avg_dt > 0 else 0
            rospy.loginfo_throttle(1.0, f"controller running freq: {freq:.2f} Hz")
        
        # Three conditions: not_started, started, finished       
        if self.controller_started and not self.traj_finished:
            self.controller_time = rospy.Time.now() - self.controller_start_time
            self.mpc_ref_index = int(self.controller_time.to_sec() * 1000.0)
            self.traj_ref_index = int(self.mpc_ref_index / self.dt_traj_opt)
            # if self.traj_ref_index == 0:
            #     self._init_l1_controller()
            #     print("L1 controller initialized")
            
            if self.traj_ref_index >= len(self.traj_state_ref):
                self.traj_finished = True
                self.controller_started_last = False
                self.traj_ref_index = len(self.traj_state_ref)-1
                rospy.loginfo("Trajectory finished")
                
            rospy.loginfo(f"Trajectory index: {self.traj_ref_index}/ {len(self.traj_state_ref)}")
                
        elif self.traj_finished:
            self.traj_ref_index = len(self.traj_state_ref)-1
        else:
            self.traj_ref_index = 0
            
        # Get current reference state
        ref_state = self.traj_state_ref[self.traj_ref_index]
        
        # Get rotation matrix from quaternion
        R = quaternion_matrix([ref_state[3], ref_state[4], ref_state[5], ref_state[6]])[:3, :3]
        
        # Convert body velocities to world frame
        vel_body = ref_state[7:10]
        vel_world = R @ vel_body
        
        # Get pre-calculated acceleration
        acc_world = self.accelerations[self.traj_ref_index]
        
        # Get yaw from quaternion
        quat = ref_state[3:7]
        yaw = euler_from_quaternion([quat[0], quat[1], quat[2], quat[3]])[2]
        
        if self.traj_finished:
            vel_world = np.zeros(3)
            acc_world = np.zeros(3)
        
        # Publish control command
        if self.control_mode == 'PX4':
            # using default PX4 controller, recieve p, v, a
            self.publish_mavros_setpoint_raw(ref_state[0:3], vel_world, acc_world, yaw, 0)  
        elif self.control_mode == 'Geometric':
            # using geometric controller
            self.publish_flat_target(ref_state[0:3], vel_world, acc_world)
            self.publish_reference_yaw(yaw)
        elif self.control_mode == 'MPC':
            # using MPC controller
            t0 = time.time()
            self.get_mpc_command()
            t1 = time.time()
            
            if self.enable_l1_control:
                # using L1 controller
                self.get_l1_control(self.state, self.mpc_ref_index)
            else:
                # using MPC controller
                self._init_l1_controller()
<<<<<<< HEAD
            
            t2 = time.time()
=======
            t2 = time.time()
            
            rospy.loginfo_throttle(1.0, f"MPC calculate time: {(t1-t0)*1000:.3f} ms")
            rospy.loginfo_throttle(1.0, f"L1 state prep time: {(t2-t1)*1000:.3f} ms")
                
>>>>>>> 284ff65c
            self.publish_l1_control_command(self.l1_controller.u_mpc, self.l1_controller.u_ad, self.l1_controller.u_tracking)
            
            if self.arm_enabled:
                self.publish_arm_control_command()
                
            # debug info
            self.publish_mpc_l1_debug_data()

            t3 = time.time()

            rospy.loginfo_throttle(1, f"MPC calculate time: {(t1-t0)*1000:.3f} ms, L1 calculate time: {(t2-t1)*1000:.3f} ms, publish time: {(t3-t2)*1000:.3f} ms")
        else:
            rospy.logwarn("Invalid control mode")
            
        # Publish whole body state
        self.publish_wholebody_state_target()
        self.publish_wholebody_state_current()

    def get_mpc_command(self):
        self.mpc_controller.problem.x0 = self.state
            
        if self.controller_started:
            # Switch to trajectory tracking MPC
            self.mpc_controller = self.trajectory_mpc
            # self.controller_time = rospy.Time.now() - self.controller_start_time
            # self.mpc_ref_index = int(self.controller_time.to_sec() * 1000.0)
            # self.traj_ref_index = int(self.mpc_ref_index / self.dt_traj_opt)
        else:
            # Use hover MPC
            self.mpc_controller = self.hover_mpc
            # self.mpc_ref_index = 0
            # self.traj_ref_index = 0
            
        # update problem
        self.mpc_controller.updateProblem(self.mpc_ref_index)   # update problem using current time in ms
        
        time_start = rospy.Time.now()
        self.mpc_controller.solver.solve(
            self.mpc_controller.solver.xs,
            self.mpc_controller.solver.us,
            self.mpc_controller.iters
        )
        time_end = rospy.Time.now()
        
        # get MPC debug info
        self.mpc_iter_num = self.mpc_controller.solver.iter
        self.solving_time = (time_end - time_start).to_sec()
        self.mpc_start_cost = self.mpc_controller.logger.costs[0]
        self.mpc_final_cost = self.mpc_controller.logger.costs[-1]
        rospy.logdebug("MPC index: {} Solving time: {}".format(self.mpc_ref_index, self.solving_time))
         
        # get mpc control command
        self.control_command = self.mpc_controller.solver.us_squash[0]
        self.thrust_command = self.control_command[:len(self.thrust_command)]
        
        rospy.logdebug('MPC state          : {}'.format(self.state))
        rospy.logdebug('MPC reference state: {}'.format(self.traj_state_ref[self.traj_ref_index]))
        rospy.logdebug('MPC control command: {}'.format(self.control_command))
        
        # get planned state
        # if self.controller_started:
        #     self.state_ref = self.mpc_controller.solver.xs[1]
        # else:
        #     self.state_ref = self.traj_state_ref[self.traj_ref_index]
        self.state_ref = self.mpc_controller.solver.xs[1]
        
        # get body rate command from planned next state
        self.roll_rate_ref = self.state_ref[self.mpc_controller.robot_model.nq + 3]
        self.pitch_rate_ref = self.state_ref[self.mpc_controller.robot_model.nq + 4]
        self.yaw_rate_ref = self.state_ref[self.mpc_controller.robot_model.nq + 5]
        
        # get thrust command
        self.total_thrust = np.sum(self.thrust_command)
      
    def get_l1_control(self, current_state: np.ndarray, time_step: int) -> Tuple[np.ndarray, Dict[str, Any]]:
        """Get control command from L1 controller."""
        
        # Get the baseline control from mpc_controller_l1
        baseline_control = np.copy(self.mpc_controller.solver.us_squash[0])
        
        # Convert to force/torque
        baseline_control_ft = thrustToForceTorqueAll(
                baseline_control,
                self.mpc_controller.platform_params.tau_f
            )
        
        index_plan = self.traj_ref_index
        
        if self.l1_version == 'v3':
            self.l1_controller.compute_control(current_state.copy(), baseline_control_ft)
        elif self.l1_version == 'v1':
            # Update current state and reference
            self.l1_controller.current_state = current_state.copy()
            self.l1_controller.z_ref_all = self.traj_state_ref[index_plan].copy()
            self.l1_controller.z_ref = self.l1_controller.get_state_angle_single_rad(self.l1_controller.z_ref_all)[self.l1_controller.state_dim_euler:]
            
            # update z_real using current state
            self.l1_controller.z_real = self.l1_controller.get_state_angle_single_rad(self.l1_controller.current_state)[self.l1_controller.state_dim_euler:]
            
            # transfer z_ref and z_measure to anglself.control_command
            self.l1_controller.u_mpc = baseline_control_ft.copy()
            
            # 1. Update state predictor
            self.l1_controller.update_z_hat()
            
            # 2. Update state predictor error
            self.l1_controller.update_z_tilde()
            
            # 3. Estimate disturbance
            self.l1_controller.update_sig_hat_v1()
            
            # 4. Filter the matched uncertainty estimate
            self.l1_controller.update_u_ad()
        else:
            
            # Update current state and reference
            t1 = time.time()
            self.l1_controller.current_state = current_state.copy()
            self.l1_controller.z_ref_all = self.traj_state_ref[index_plan].copy()
            self.l1_controller.z_ref = self.l1_controller.get_state_angle_single_rad(self.l1_controller.z_ref_all)
            
            # update z_real using current state
            self.l1_controller.z_real = self.l1_controller.get_state_angle_single_rad(self.l1_controller.current_state)
            
            # transfer z_ref and z_measure to anglself.control_command
            self.l1_controller.u_mpc = baseline_control_ft.copy()
            
            t2 = time.time()
            # 1. Update state predictor
            self.l1_controller.update_z_hat()
            
            t3 = time.time()
            
            # 2. Update state predictor error
            self.l1_controller.update_z_tilde()
            
            t4 = time.time()
            # 3. Estimate disturbance
            self.l1_controller.update_sig_hat_all_v2_new()
            t5 = time.time()
            # 4. Filter the matched uncertainty estimate
            self.l1_controller.update_u_ad()
            t6 = time.time()
            
            # rospy.loginfo(f"L1 state prep time: {(t2-t1)*1000:.3f} ms")
            # rospy.loginfo(f"L1 update_z_hat time: {(t3-t2)*1000:.3f} ms")
            # rospy.loginfo(f"L1 update_z_tilde time: {(t4-t3)*1000:.3f} ms")
            # rospy.loginfo(f"L1 update_sig_hat time: {(t5-t4)*1000:.3f} ms")
            # rospy.loginfo(f"L1 update_u_ad time: {(t6-t5)*1000:.3f} ms")
            # rospy.loginfo(f"L1 total time: {(t6-t1)*1000:.3f} ms")
            
              
    def publish_mpc_control_command(self):
        '''
        发布 MPC 控制指令
            self.control_command: 优化求解器得到的控制指令，包括推力和机械臂控制
            self.thrust_command: 优化求解器得到的推力指令
        '''
        
        att_msg = AttitudeTarget()
        att_msg.header.stamp = rospy.Time.now()
        
        # 设置 type_mask，忽略姿态，仅使用角速度 + 推力
        att_msg.type_mask = AttitudeTarget.IGNORE_ATTITUDE 
        
        # 机体系角速度 (rad/s)
        att_msg.body_rate = Vector3(self.roll_rate_ref, self.pitch_rate_ref, self.yaw_rate_ref)  # 仅绕 Z 轴旋转 0.1 rad/s
        
        # 推力值 (范围 0 ~ 1)
        att_msg.thrust = self.total_thrust / self.max_thrust  # 60% 油门
        
        # 对推力进行限幅
        att_msg.thrust = np.clip(att_msg.thrust, 0, 1)

        self.body_rate_thrust_pub.publish(att_msg)
    
    def publish_arm_control_command(self):
        '''
        description: publish arm control command
        return {*}
        '''        
        joint_msg = JointState()
        joint_msg.header.stamp = rospy.Time.now()
        joint_msg.name = ['joint_1', 'joint_2']
        
        # get reference state
        ref_state = self.traj_state_ref[self.traj_ref_index]
        ref_control = self.traj_solver.us[min(self.traj_ref_index, len(self.traj_solver.us)-1)]
        # print(ref_control)
        
        if self.arm_control_mode == 'position':
            joint_msg.position = ref_state[7:9]
            joint_msg.velocity = [0.0, 0.0]
            joint_msg.effort = [0.0, 0.0]
        elif self.arm_control_mode == 'position_velocity':
            joint_msg.position = ref_state[7:9]
            joint_msg.velocity = ref_state[-2:]
            joint_msg.effort = [0.0, 0.0]
        elif self.arm_control_mode == 'position_velocity_effort':  # this mode is not working, effort is not used
            joint_msg.position = ref_state[7:9]
            joint_msg.velocity = ref_state[-2:]
            joint_msg.effort = ref_control[-2:]*1000
        elif self.arm_control_mode == 'effort':
            joint_msg.position = [0.0, 0.0]
            joint_msg.velocity = [0.0, 0.0]
            joint_msg.effort = [self.control_command[-2], self.control_command[-1]]
            # joint_msg.effort = [0.1, 0.05]
            
        # add constrain to joint position
        joint_msg.position[0] = np.clip(joint_msg.position[0], -1.57, 1.57)
        joint_msg.position[1] = np.clip(joint_msg.position[1], -1.57, 1.57)
        
        joint_msg.velocity[0] = np.clip(joint_msg.velocity[0], -1.0, 1.0)
        joint_msg.velocity[1] = np.clip(joint_msg.velocity[1], -1.0, 1.0)
        
        joint_msg.effort[0] = np.clip(joint_msg.effort[0], -0.3, 0.3)
        joint_msg.effort[1] = np.clip(joint_msg.effort[1], -0.3, 0.3)
        
        self.arm_control_pub.publish(joint_msg)
        
    def publish_l1_control_command(self, u_mpc, u_ad, u_tracking):
        '''
        发布L1的控制指令
            u_ad: L1控制器得到的控制指令，包括推力、力矩和机械臂控制力矩， 如何转换成 PX4 控制指令 推力+角速度？
            如何得到角速度？
            可以用当前的控制量在名义模型上进行仿真，得到下一时刻的角速度，设置为期望角速度
            
            【solved】:将L1得到的力矩作为期望角速度的增量
        '''
        
        self.control_command = self.mpc_controller.solver.us_squash[0]
        self.thrust_command = self.control_command[:len(self.thrust_command)]
        
        # get planned state
        self.state_ref = self.mpc_controller.solver.xs[1]
        
        # get body rate command from MPC
        self.roll_rate_ref_old = self.state_ref[self.mpc_controller.robot_model.nq + 3]
        self.pitch_rate_ref_old = self.state_ref[self.mpc_controller.robot_model.nq + 4]
        self.yaw_rate_ref_old = self.state_ref[self.mpc_controller.robot_model.nq + 5]
        
        # get additional body rate control command
        model = self.mpc_controller.robot_model
        data = model.createData()
        q = self.state[:model.nq]    # state
        v = self.state[model.nq:]    # velocity
        u = u_mpc + u_ad                      # using l1 control command
        dt = 1 / self.control_rate
        v_hat = pin.aba(model, data, q, v, u_ad)   # 使用u_ad来得到角速度的增量
        
        self.roll_rate_ref = self.state_ref[self.mpc_controller.robot_model.nq + 3] + v_hat[3] * dt
        self.pitch_rate_ref = self.state_ref[self.mpc_controller.robot_model.nq + 4] + v_hat[4] * dt
        self.yaw_rate_ref = self.state_ref[self.mpc_controller.robot_model.nq + 5] + v_hat[5] * dt
        
        # get thrust command
        self.total_thrust = np.sum(self.thrust_command) + u_ad[2] + u_tracking[2] # add u_ad[2] to total thrust +10
        
        att_msg = AttitudeTarget()
        att_msg.header.stamp = rospy.Time.now()
        
        # 设置 type_mask，忽略姿态，仅使用角速度 + 推力
        att_msg.type_mask = AttitudeTarget.IGNORE_ATTITUDE 
        
        # 机体系角速度 (rad/s)
        att_msg.body_rate = Vector3(self.roll_rate_ref_old, self.pitch_rate_ref_old, self.yaw_rate_ref_old)  # 仅绕 Z 轴旋转 0.1 rad/s
        
        # 推力值 (范围 0 ~ 1)
        att_msg.thrust = self.total_thrust / self.max_thrust  # 60% 油门
        
        # 对推力进行限幅
        att_msg.thrust = np.clip(att_msg.thrust, 0, 1)

        self.body_rate_thrust_pub.publish(att_msg)
            
    def mpc_status_time_callback(self, event):
        # check if the controller is started
        if self.controller_started:
            rospy.loginfo("MPC controller is started")
        else:
            rospy.loginfo("MPC controller is not started")
            
        # check if model is offboard
        if self.current_state.mode == "OFFBOARD":
            rospy.loginfo("Model is offboard")
        else:
            rospy.loginfo("Model is not offboard")
            self.controller_started = False
        
        # check if model is armed
        if self.current_state.armed:
            rospy.loginfo("Model is armed")
        else:
            rospy.loginfo("Model is not armed")
            self.controller_started = False
        
    def publish_body_rate_thrust(self, yaw_rate, thrust):
        msg = AttitudeTarget()
        msg.header = Header()
        msg.header.stamp = rospy.Time.now()
        msg.header.frame_id = "map" 

        msg.type_mask = AttitudeTarget.IGNORE_PX | AttitudeTarget.IGNORE_PY | AttitudeTarget.IGNORE_PZ
        
        msg.body_rate.x = yaw_rate
        msg.body_rate.y = 0
        msg.body_rate.z = 0
        
        msg.thrust = thrust
        self.body_rate_thrust_pub.publish(msg)
        
    def publish_mpc_l1_debug_data(self):
        '''
        # 状态向量
        float64[] state           # 完整状态向量
        float64[] state_ref      # 参考状态向量
        float64[] state_error    # 状态误差

        int32 mpc_time_step      # 迭代位置
        float64 solving_time     # 求解时间
        
        # MPC控制指令
        float64[] u_mpc          # MPC控制指令
        
        # L1控制器调试信息
        # L1 debug information
        float64[] u_ad           # L1控制指令

        float64[] z_ref          # 参考状态
        float64[] z_hat          # 估计状态
        float64[] z_real         # 实际状态

        float64[] sig_hat        # 估计扰动
        float64[] z_tilde        # 状态误差
        float64[] z_tilde_ref        # 与参考状态的误差
        float64[] z_tilde_tracking   # for tracking error

        # tracking controller
        float64[] u_tracking     # 轨迹跟踪控制指令
        '''
        # 发布MPC状态
        debug_msg = MpcState()
        debug_msg.header.stamp = rospy.Time.now()
        
        current_state = self.state.tolist()
        state_ref = self.traj_state_ref[self.traj_ref_index]
        
        # transfer quaternion to euler        
        quat = current_state[3:7]
        euler = euler_from_quaternion(quat)
        state_array_new = np.hstack((current_state[0:3], euler, current_state[7:]))
        
        
        quat_ref = state_ref[3:7]
        euler_ref = euler_from_quaternion(quat_ref)
        state_array_ref_new = np.hstack((state_ref[0:3], euler_ref, state_ref[7:]))
        
        state_ref_next = self.state_ref.copy()
        euler_ref_next = euler_from_quaternion(state_ref_next[3:7])
        state_array_ref_next = np.hstack((state_ref_next[0:3], euler_ref_next, state_ref_next[7:]))
        
        debug_msg.state = state_array_new
        debug_msg.state_ref = state_array_ref_new
        debug_msg.state_error = state_array_ref_new - state_array_new
        debug_msg.state_ref_next = state_array_ref_next # state next reference
        
        # MPC performance info
        debug_msg.mpc_time_step = self.mpc_ref_index
        debug_msg.mpc_iter_num = self.mpc_iter_num
        debug_msg.solving_time = self.solving_time
        debug_msg.mpc_start_cost = self.mpc_start_cost
        debug_msg.mpc_final_cost = self.mpc_final_cost
        
        # u_mpc need to transform to force/torque
        u_mpc_motor_thrust = self.control_command[:self.mpc_controller.platform_params.n_rotors]
        baseline_control_ft = thrustToForceTorqueAll(
                u_mpc_motor_thrust,
                self.mpc_controller.platform_params.tau_f
            )
        
        debug_msg.u_mpc = baseline_control_ft.tolist()
        
        # if self.enable_l1_control:
        debug_msg.u_ad = self.l1_controller.u_ad.tolist()
        
        debug_msg.z_ref = self.l1_controller.z_ref.tolist()
        debug_msg.z_hat = self.l1_controller.z_hat.tolist()
        debug_msg.z_real = self.l1_controller.z_real.tolist()
        
        debug_msg.sig_hat = self.l1_controller.sig_hat.tolist()
        
        debug_msg.z_tilde = self.l1_controller.z_tilde.tolist()
        debug_msg.z_tilde_ref = self.l1_controller.z_tilde_ref.tolist()
        debug_msg.z_tilde_tracking = self.l1_controller.z_tilde_tracking.tolist()
        debug_msg.u_tracking = self.l1_controller.u_tracking.tolist()
        
        # 发布消息
        self.mpc_state_pub.publish(debug_msg)
        
    def publish_mavros_setpoint_raw(self, pos_world, vel_world, acc_world, yaw, yaw_rate):
        """Publish setpoint using mavros setpoint raw for PX4 controller"""

        setpoint_msg = PositionTarget()
        setpoint_msg.header.stamp = rospy.Time.now()
        setpoint_msg.header.frame_id = "map"
        setpoint_msg.coordinate_frame = PositionTarget.FRAME_LOCAL_NED
        setpoint_msg.type_mask = setpoint_msg.IGNORE_YAW_RATE  # Don't ignore acceleration
        
        # setpoint_msg.type_mask = (
        #     PositionTarget.IGNORE_PX | PositionTarget.IGNORE_PY | PositionTarget.IGNORE_PZ |
        #     PositionTarget.IGNORE_VX | PositionTarget.IGNORE_VY | PositionTarget.IGNORE_VZ 
        # )
        
        setpoint_msg.position = Point(pos_world[0], pos_world[1], pos_world[2])
        
        setpoint_msg.velocity.x = vel_world[0]
        setpoint_msg.velocity.y = vel_world[1]
        setpoint_msg.velocity.z = vel_world[2]
        
        setpoint_msg.acceleration_or_force.x = acc_world[0]
        setpoint_msg.acceleration_or_force.y = acc_world[1]
        setpoint_msg.acceleration_or_force.z = acc_world[2]
        
        # yaw and yaw rate
        setpoint_msg.yaw = yaw
        setpoint_msg.yaw_rate = yaw_rate
        
        self.mavros_setpoint_raw_pub.publish(setpoint_msg)
        
    def publish_reference_yaw(self, yaw):
        yaw_msg = Float32()
        yaw_msg.data = yaw
        self.yaw_pub.publish(yaw_msg)
        
    # def publish_flat_target(self, pos_world, vel_world, acc_world):
        
    #     # Publish flat reference
    #     flat_target_msg = FlatTarget()
    #     flat_target_msg.header.stamp = rospy.Time.now()
    #     flat_target_msg.header.frame_id = "world"
    #     flat_target_msg.type_mask = flat_target_msg.IGNORE_SNAP_JERK  # Don't ignore acceleration
        
    #     # Position
    #     flat_target_msg.position.x = pos_world[0]
    #     flat_target_msg.position.y = pos_world[1]
    #     flat_target_msg.position.z = pos_world[2] + 3
        
    #     # Velocity (world frame)
    #     flat_target_msg.velocity.x = vel_world[0]
    #     flat_target_msg.velocity.y = vel_world[1]
    #     flat_target_msg.velocity.z = vel_world[2]
        
    #     # Acceleration (world frame)
    #     flat_target_msg.acceleration.x = acc_world[0]
    #     flat_target_msg.acceleration.y = acc_world[1]
    #     flat_target_msg.acceleration.z = acc_world[2]
        
    #     # Publish messages
    #     self.flat_target_pub.publish(flat_target_msg)
        
    def mav_state_callback(self, msg):
        self.current_state = msg
        
    def arm_state_callback(self, msg):
        self.arm_state = msg
        
        # update self.state
        self.state[7:9] = [msg.position[1], msg.position[0]] # TODO: don't know why it is reversed
        self.state[-2:] = [msg.velocity[1], msg.velocity[0]]
        
    def callback_model_state_gazebo(self, msg):
        model_states = msg
        try:
            index = model_states.name.index(self.robot_name)
            pose = model_states.pose[index]
            twist = model_states.twist[index]
            
            # Update the state with the pose and twist
            self.state[0:3] = [pose.position.x,
                            pose.position.y,
                            pose.position.z - 0.224]
            self.state[3:7] = [pose.orientation.x,
                            pose.orientation.y,
                            pose.orientation.z,
                            pose.orientation.w]
            self.state[7:10] = [twist.linear.x,
                                twist.linear.y,
                                twist.linear.z]
            self.state[10:13] = [twist.angular.x,
                                twist.angular.y,
                                twist.angular.z]
        except ValueError:
            rospy.logerr("Robot model not found in Gazebo model states")
            return  
    
    def callback_model_local_position(self, msg):
        """处理来自MAVROS的本地位置信息"""
        pose = msg.pose.pose
        twist = msg.twist.twist
        
        
        state_new = np.copy(self.state)
        # 更新位置
        state_new[0:3] = [pose.position.x,
                        pose.position.y,
                        pose.position.z]
        # 更新姿态四元数
        state_new[3:7] = [pose.orientation.x,
                        pose.orientation.y,
                        pose.orientation.z,
                        pose.orientation.w]
        
        nq = self.mpc_controller.state.nq
        # 更新线速度
        state_new[nq:nq+3] = [twist.linear.x,
                            twist.linear.y,
                            twist.linear.z]
        # 更新角速度
        state_new[nq+3:nq+6] = [twist.angular.x,
                                twist.angular.y,
                                twist.angular.z]
        
        self.state = state_new
        
    def start_arm_test(self, req):
        # self.controller_started = True
        self.current_state.mode = "OFFBOARD"
        self.current_state.armed = True
        
        return TriggerResponse(success=True, message="Trajectory started.")
    
    def initialize_trajectory(self, req):
        # 初始化轨迹数据
        self.controller_started = False
        self.current_state.mode = "POSCTL"
        self.current_state.armed = False
        self.traj_finished = False
        
        return TriggerResponse(success=True, message="Trajectory initialized.")
    
    def start_l1_control(self, req):
        self.l1_controller.init_controller()
        self.enable_l1_control = True
        return TriggerResponse(success=True, message="L1 control started.")
    
    def stop_l1_control(self, req):
        self.enable_l1_control = False
        # self.l1_controller.init_controller()
        return TriggerResponse(success=True, message="L1 control stopped.")
    
    def start_trajectory(self, req):
        # Check if we're in offboard mode and armed
        if self.current_state.mode != "OFFBOARD":
            return TriggerResponse(success=False, message="Must be in OFFBOARD mode to start trajectory")
            
        if not self.current_state.armed:
            return TriggerResponse(success=False, message="Must be armed to start trajectory")
            
        # Start trajectory
        self.controller_started = True
        self.traj_finished = False
        
        # Set the start time for the trajectory
        self.controller_start_time = rospy.Time.now()
        
        return TriggerResponse(success=True, message="Trajectory started")

    def publish_wholebody_state_target(self):
        x = self.traj_state_ref[self.traj_ref_index]
        nq = self.mpc_controller.robot_model.nq
        nRotors = self.mpc_controller.platform_params.n_rotors
        
        u = self.traj_solver.us_squash[self.traj_ref_index-1]
        
        # publish  t, q, v, thrusts, tau
        self.statePub_target.publish(0.123, x[:nq], x[nq:], u[:nRotors], u[nRotors:])

        # qs, vs, ts = [], [], []
        # for x in self.mpc_controller.xss[self.traj_ref_index]:
        #     qs.append(x[:nq])
        #     vs.append(x[nq:])
        #     ts.append(0.1)
        # if self.horizon_enabled:
        #     self.partialTrajectoryPub.publish(ts[0::2], qs[0::2], vs[0::2])

    def publish_wholebody_state_current(self):
        x = self.state
        nq = self.mpc_controller.robot_model.nq
        nRotors = self.mpc_controller.platform_params.n_rotors
        
        u = self.mpc_controller.solver.us_squash[0]
        
        # publish  t, q, v, thrusts, tau
        self.statePub_current.publish(0.123, x[:nq], x[nq:], u[:nRotors], u[nRotors:])
        
        # publish plan horizon
        qs, vs, ts = [], [], []
        for x in self.mpc_controller.solver.xs:
            qs.append(x[:nq])
            vs.append(x[nq:])
            ts.append(0.1)
        self.partialTrajectoryPub.publish(ts[0::2], qs[0::2], vs[0::2])
        
        # Add current position to the path
        pose_msg = PoseStamped()
        pose_msg.header.stamp = rospy.Time.now()
        pose_msg.header.frame_id = "map"
        pose_msg.pose.position.x = self.state[0]
        pose_msg.pose.position.y = self.state[1]
        pose_msg.pose.position.z = self.state[2]
        self.path_msg.poses.append(pose_msg)
        
        # 限制路径长度
        if len(self.path_msg.poses) > 1000:
            self.path_msg.poses.pop(0)  # 移除最早的点
        
        # Publish the path
        self.path_pub.publish(self.path_msg)
        
if __name__ == '__main__':
    try:
        trajectory_publisher = TrajectoryPublisher()
        rospy.spin()
    except rospy.ROSInterruptException:
        rospy.loginfo("Node terminated.")<|MERGE_RESOLUTION|>--- conflicted
+++ resolved
@@ -52,7 +52,7 @@
 
         # Get parameters
         self.robot_name = rospy.get_param('~robot_name', 's500')
-        self.trajectory_name = rospy.get_param('~trajectory_name', 'displacement_real_fast')
+        self.trajectory_name = rospy.get_param('~trajectory_name', 'displacement_real_slow')
         self.dt_traj_opt = rospy.get_param('~dt_traj_opt', 10)  # ms
         self.use_squash = rospy.get_param('~use_squash', True)
         self.yaml_path = rospy.get_param('~yaml_path', '/home/jetson/catkin_ams/src/eagle_mpc_ros/eagle_mpc_yaml')
@@ -165,15 +165,10 @@
     def init_mpc_controller(self):
         # create mpc controller to get tau_f
         mpc_name = "rail"
-<<<<<<< HEAD
         mpc_yaml = '{}/mpc/{}_mpc_real.yaml'.format(self.yaml_path, self.robot_name)
-        self.mpc_controller = create_mpc_controller(
-=======
-        mpc_yaml = '{}/mpc/{}_mpc.yaml'.format(self.yaml_path, self.robot_name)
         
         # Initialize trajectory tracking MPC
         self.trajectory_mpc = create_mpc_controller(
->>>>>>> 284ff65c
             mpc_name,
             self.trajectory_obj,
             self.traj_state_ref,
@@ -359,16 +354,8 @@
             else:
                 # using MPC controller
                 self._init_l1_controller()
-<<<<<<< HEAD
-            
             t2 = time.time()
-=======
-            t2 = time.time()
-            
-            rospy.loginfo_throttle(1.0, f"MPC calculate time: {(t1-t0)*1000:.3f} ms")
-            rospy.loginfo_throttle(1.0, f"L1 state prep time: {(t2-t1)*1000:.3f} ms")
-                
->>>>>>> 284ff65c
+            
             self.publish_l1_control_command(self.l1_controller.u_mpc, self.l1_controller.u_ad, self.l1_controller.u_tracking)
             
             if self.arm_enabled:
@@ -378,7 +365,9 @@
             self.publish_mpc_l1_debug_data()
 
             t3 = time.time()
-
+            
+            rospy.loginfo_throttle(1.0, f"MPC calculate time: {(t1-t0)*1000:.3f} ms")
+            rospy.loginfo_throttle(1.0, f"L1 state prep time: {(t2-t1)*1000:.3f} ms")
             rospy.loginfo_throttle(1, f"MPC calculate time: {(t1-t0)*1000:.3f} ms, L1 calculate time: {(t2-t1)*1000:.3f} ms, publish time: {(t3-t2)*1000:.3f} ms")
         else:
             rospy.logwarn("Invalid control mode")
