--- conflicted
+++ resolved
@@ -51,13 +51,8 @@
         self.using_controller_v3 = False
 
         # Get parameters
-<<<<<<< HEAD
-        self.robot_name = rospy.get_param('~robot_name', 's500')
-        self.trajectory_name = rospy.get_param('~trajectory_name', 'displacement_real_slow')
-=======
         self.robot_name = rospy.get_param('~robot_name', 's500_uam')     # s500, s500_uam, hexacopter370_flying_arm_3
         self.trajectory_name = rospy.get_param('~trajectory_name', 'catch_vicon')   # displacement, catch_vicon
->>>>>>> 679c60f3
         self.dt_traj_opt = rospy.get_param('~dt_traj_opt', 10)  # ms
         self.use_squash = rospy.get_param('~use_squash', True)
         self.yaml_path = rospy.get_param('~yaml_path', '/home/jetson/catkin_ams/src/eagle_mpc_ros/eagle_mpc_yaml')
